# Copyright 2020 The Private Cardinality Estimation Framework Authors
#
# Licensed under the Apache License, Version 2.0 (the "License");
# you may not use this file except in compliance with the License.
# You may obtain a copy of the License at
#
#      http://www.apache.org/licenses/LICENSE-2.0
#
# Unless required by applicable law or agreed to in writing, software
# distributed under the License is distributed on an "AS IS" BASIS,
# WITHOUT WARRANTIES OR CONDITIONS OF ANY KIND, either express or implied.
# See the License for the specific language governing permissions and
# limitations under the License.
"""Evaluation configurations."""
import itertools
import math

import numpy as np
from wfa_cardinality_estimation_evaluation_framework.estimators import bloom_filter_sketch_operators
from wfa_cardinality_estimation_evaluation_framework.estimators import bloom_filters
from wfa_cardinality_estimation_evaluation_framework.estimators import estimator_noisers
from wfa_cardinality_estimation_evaluation_framework.estimators import exact_set
from wfa_cardinality_estimation_evaluation_framework.estimators import hyper_log_log
from wfa_cardinality_estimation_evaluation_framework.estimators import independent_set_estimator
from wfa_cardinality_estimation_evaluation_framework.estimators import liquid_legions
from wfa_cardinality_estimation_evaluation_framework.estimators import meta_estimators
from wfa_cardinality_estimation_evaluation_framework.estimators import same_key_aggregator
from wfa_cardinality_estimation_evaluation_framework.estimators import stratified_sketch
from wfa_cardinality_estimation_evaluation_framework.estimators import vector_of_counts
from wfa_cardinality_estimation_evaluation_framework.estimators import vector_of_counts_sketch_operator
from wfa_cardinality_estimation_evaluation_framework.evaluations.configs import EvaluationConfig
from wfa_cardinality_estimation_evaluation_framework.evaluations.configs import ScenarioConfig
from wfa_cardinality_estimation_evaluation_framework.evaluations.configs import SketchEstimatorConfig
from wfa_cardinality_estimation_evaluation_framework.simulations import frequency_set_generator
from wfa_cardinality_estimation_evaluation_framework.simulations import set_generator

SKETCH = 'sketch'
SKETCH_CONFIG = 'sketch_config'
SKETCH_EPSILON = 'sketch_epsilon'
ESTIMATOR = 'estimator'
ESTIMATE_EPSILON = 'estimate_epsilon'
MAX_FREQUENCY = 'max_frequency'

SKETCH_ESTIMATOR_CONFIG_NAMES_FORMAT = (
    SKETCH, SKETCH_CONFIG, ESTIMATOR, SKETCH_EPSILON, ESTIMATE_EPSILON,
    MAX_FREQUENCY)

NUM_RUNS_VALUE = 100
SMOKE_TEST_UNIVERSE_SIZE = 200_000
UNIVERSE_SIZE_VALUE = 1_000_000
NUM_SETS_VALUE = 20

# Smoke test reach percent.
SMALL_REACH_RATE_SMOKE_TEST = 0.1
LARGE_REACH_RATE_SMOKE_TEST = 0.2

# Complete reach estimator evaluation reach percent.
SMALL_REACH_RATE_VALUE = 0.01
LARGE_REACH_RATE_VALUE = 0.2

# Global DP stress test.
US_INTERNET_POPULATION = 2_000_000_000
REACH_STRESS_TEST = [1_000, 10_000, 100_000, 1_000_000, 10_000_000]

# Frequency test reach percent.
REACH_RATE_FREQ_END_TO_END_TEST = 0.1
REACH_RATE_FREQ_SMOKE_TEST = 0.1

SHARED_PROP_LIST_VALUE = (0.25, 0.5, 0.75)
REMARKETING_RATE_VALUE = 0.2

NUM_SETS_VALUE_FREQ = 10
SET_SIZE_FOR_FREQ = 20_000
FREQ_UNIVERSE_SIZE = 200_000

NO_GLOBAL_DP_STR = 'no_global_dp'
GLOBAL_DP_STR = 'global_dp'
NO_LOCAL_DP_STR = 'no_local_dp'
LOCAL_DP_STR = 'local_dp'

GEOMETRIC_NOISE = 'geometric_noise'
GAUSSIAN_NOISE = 'gaussian_noise'

# The None in the epsilon value is used to tell the sketch estimator constructor
# that we do not want to noise the sketch.
SKETCH_EPSILON_VALUES = (math.log(3), math.log(3) / 4, math.log(3) / 10, None)
# The current simulator module add noise to the estimated cardinality so as to
# mimic the global differential privacy use case. In the real world, the
# implementation could be different and more complicated.
# As such, we use a small epsilon so as to be conservative on the result.
ESTIMATE_EPSILON_VALUES = (math.log(3), None)
GLOBAL_DP_LIMIT_TEST_EPSILON_VALUES = [
    math.log(3) / x for x in [
<<<<<<< HEAD
        1, 2, 4, 10, 100, 200, 300, 400, 500, 600, 700, 800, 900, 1000]
] + [None]
# When we would like to split budget over multiple queries, having delta greater
# than zero is often helpful in allowing us to use smaller amount of noise.
ESTIMATE_EPSILON_DELTA_VALUES = [
    (math.log(3), 1e-5), (math.log(3), 1e-6), (math.log(3), 1e-7), (None, None)
]
# The number of estimate queries for which the budget will be split over.
NUM_ESTIMATE_QUERIES_VALUES = [
    1, 2, 4, 10, 100, 200, 300, 400, 500, 600, 700, 800, 900, 1000, 2000, 3000,
    4000, 5000, 6000, 7000, 8000, 9000, 10000, 50000, 100000, 500000, 1000000]
=======
        1, 2, 4, 10, 100, 200, 300, 400, 500, 600, 700, 800, 900, 1000,
        2000, 3000, 4000, 5000, 6000, 7000, 8000, 9000, 10000]
]

# The number of decimal points to keep of the epsilon part of the
# SketchEstimatorConfig name.
EPSILON_DECIMALS = 4
EPSILON_DECIMALS_LIMIT_TEST = 8
>>>>>>> ec4dcec7

# The length of the Any Distribution Bloom Filters.
# We use the np.array with dtype so as to make sure that the lengths are all
# integers.
ADBF_LENGTH_LIST = np.array([100_000, 250_000], dtype=np.int64)
EXP_ADBF_DECAY_RATE = 10
STRATIFIED_EXP_ADBF_EPSILON_SPLIT = 0.5
SKETCH_OPERATOR_EXPECTATION = 'expectation'
SKETCH_OPERATOR_BAYESIAN = 'bayesian'
SKETCH_OPERATOR_LIST = [SKETCH_OPERATOR_EXPECTATION, SKETCH_OPERATOR_BAYESIAN]
GEO_LENGTH_PROB_PRODUCT = 2

# The length of the bloom filters.
BLOOM_FILTERS_LENGTH_LIST = np.array([5_000_000], dtype=np.int64)
VOC_LENGTH_LIST = np.array([1024, 4096], dtype=np.int64)


# Document the evaluation configurations.
def _smoke_test(num_runs=NUM_RUNS_VALUE,
                universe_size=SMOKE_TEST_UNIVERSE_SIZE):
  """Smoke test evaluation configurations.

  We set the smoke test parameters according to Appendix 3: Example
  Parameters of Scenarios of the Cardinality and Frequency Estimation
  Evaluation Framework.

  Args:
    num_runs: the number of runs per scenario.
    universe_size: the size of universe.

  Returns:
    An EvaluationConfig.
  """
  set_size = int(universe_size * LARGE_REACH_RATE_SMOKE_TEST)
  seq_corr_set_size = int(universe_size * SMALL_REACH_RATE_SMOKE_TEST)
  return EvaluationConfig(
      name='smoke_test',
      num_runs=num_runs,
      scenario_config_list=(
          ScenarioConfig(
              name='independent',
              set_generator_factory=(
                  set_generator.IndependentSetGenerator.
                  get_generator_factory_with_num_and_size(
                      universe_size=universe_size, num_sets=20,
                      set_size=set_size))),
          ScenarioConfig(
              name='remarketing',
              set_generator_factory=(
                  set_generator.IndependentSetGenerator.
                  get_generator_factory_with_num_and_size(
                      universe_size=int(universe_size * REMARKETING_RATE_VALUE),
                      num_sets=20, set_size=set_size))),
          ScenarioConfig(
              name='fully_overlapping',
              set_generator_factory=(
                  set_generator.FullyOverlapSetGenerator.
                  get_generator_factory_with_num_and_size(
                      universe_size=universe_size, num_sets=20,
                      set_size=set_size))),
          ScenarioConfig(
              name='sequentially_correlated_all',
              set_generator_factory=(
                  set_generator.SequentiallyCorrelatedSetGenerator
                  .get_generator_factory_with_num_and_size(
                      order=set_generator.ORDER_ORIGINAL,
                      correlated_sets=set_generator.CORRELATED_SETS_ALL,
                      num_sets=20, set_size=seq_corr_set_size,
                      shared_prop=0.5))),
          ScenarioConfig(
              name='sequentially_correlated_one',
              set_generator_factory=(
                  set_generator.SequentiallyCorrelatedSetGenerator
                  .get_generator_factory_with_num_and_size(
                      order=set_generator.ORDER_ORIGINAL,
                      correlated_sets=set_generator.CORRELATED_SETS_ONE,
                      num_sets=20, set_size=seq_corr_set_size,
                      shared_prop=0.5))),
          )
      )


def _frequency_smoke_test(num_runs=NUM_RUNS_VALUE,
                          universe_size=FREQ_UNIVERSE_SIZE):
  """Smoke test frequency evaluation configurations.

  Args:
    num_runs: the number of runs per scenario.
    universe_size: the size of the universe.

  Returns:
    An EvaluationConfig.
  """
  set_size = int(universe_size * REACH_RATE_FREQ_SMOKE_TEST)
  return EvaluationConfig(
      name='frequency_smoke_test',
      num_runs=num_runs,
      scenario_config_list=(
          ScenarioConfig(
              name='homogeneous',
              set_generator_factory=(
                  frequency_set_generator.HomogeneousMultiSetGenerator
                  .get_generator_factory_with_num_and_size(
                      universe_size=universe_size, num_sets=10,
                      set_size=set_size, freq_rates=[1]*10, freq_cap=3))),
          ScenarioConfig(
              name='heterogeneous',
              set_generator_factory=(
                  frequency_set_generator.HeterogeneousMultiSetGenerator
                  .get_generator_factory_with_num_and_size(
                      universe_size=universe_size, num_sets=10,
                      set_size=set_size, gamma_params=[[1, 1]]*10,
                      freq_cap=3))),
          ScenarioConfig(
              name='publisher_constant',
              set_generator_factory=(
                  frequency_set_generator.PublisherConstantFrequencySetGenerator
                  .get_generator_factory_with_num_and_size(
                      universe_size=universe_size, num_sets=10,
                      set_size=set_size, frequency=3))),
      )
    )


def _get_default_name_to_choices_of_set_size_list(
    small_set_size,
    large_set_size,
    num_sets
):
    return {
      'all_small': [small_set_size] * num_sets,
      'all_large': [large_set_size] * num_sets,
      '1st_small_then_large': (
          [small_set_size] + [large_set_size] * (num_sets - 1)),
      '1st_half_small_2nd_half_large': (
          [small_set_size] * int(num_sets / 2) +
          [large_set_size] * (num_sets - int(num_sets / 2))),
      'small_then_last_large': (
          [small_set_size] * (num_sets - 1) + [large_set_size]),
      'gradually_smaller': [
          int(large_set_size / np.sqrt(i + 1)) for i in range(num_sets)]
    }


def _generate_configs_scenario_1_2(universe_size, num_sets, small_set_size,
                                  large_set_size, remarketing_rate=None):
  """Generate configs of Scenario 1 & 2
  In this scenario,  publishers have heterogeneous users reach probability.
  The reach probability of a user in a publisher is the same as that in other
  publishers.

  If remarketing_rate is not provided, we take it as scenario 1 with universe_size
  as total. Othersize, we take it as scenario 2 with remarketing size as
  int(universe_size*remarketing_rate)

  See scenario 1 / 2:
  Independent m-publishers / n-publishers independently serve a remarketing list
  https://github.com/world-federation-of-advertisers/cardinality_estimation_evaluation_framework/blob/master/doc/cardinality_and_frequency_estimation_evaluation_framework.md#scenario-1-independence-m-publishers-with-homogeneous-user-reach-probability
  Returns:
    A list of ScenarioConfigs of scenario 1 / 2 with selected parameters.
  """
  name_to_choices_of_set_size_list = _get_default_name_to_choices_of_set_size_list(
      small_set_size, large_set_size, num_sets
  )

  scenario_config_list = []
  if remarketing_rate is None:
    key_words = ['independent']
    size = universe_size
  else:
    size = int(universe_size * remarketing_rate)
    key_words = ['remarketing', 'remarketing_size:' + str(size)]

  for set_type, set_size_list in name_to_choices_of_set_size_list.items():
    scenario_config_list.append(
        ScenarioConfig(
            name='-'.join(key_words + [
                'universe_size:' + str(universe_size),
                'small_set:' + str(small_set_size),
                'large_set:' + str(large_set_size),
                'set_type:' + set_type]),
            set_generator_factory=(
                set_generator.IndependentSetGenerator
                .get_generator_factory_with_set_size_list(
                    universe_size=size,
                    set_size_list=set_size_list)))
    )

  return scenario_config_list


def _generate_configs_scenario_3(universe_size, num_sets, small_set_size,
                                  large_set_size, user_activity_assciation):
  """Generate configs of Scenario 3(a/b).

  In this scenario,  publishers have heterogeneous users reach probability.
  The reach probability of a user in a publisher is the same as that in other
  publishers.

  See scenario 3. [m-publishers with heterogeneous users reach probability] for more details:
  https://github.com/world-federation-of-advertisers/cardinality_estimation_evaluation_framework/blob/master/doc/cardinality_and_frequency_estimation_evaluation_framework.md#scenario-3-m-publishers-with-heterogeneous-users-reach-probability

  Args:
    universe_size: the size of the pools from which the IDs will be selected.
    num_sets: the number of sets.
    small_set_size: the reach of the small reach sets.
    large_set_size: the reach of the large reach sets.
    user_activity_assciation: user activity association used in the Exponential
      Bow model. Should be one of the defined user activity association defined
      by the set_generator.USER_ACTIVITY_ASSOCIATION_XXX.
      For 3(a) user_activity_assciation=set_generator.USER_ACTIVITY_ASSOCIATION_INDEPENDENT
      3(b) USER_ACTIVITY_ASSOCIATION_IDENTICAL
  Returns:
    A list of ScenarioConfigs of scenario 3(a/b) with selected parameters.
  """
  name_to_choices_of_set_size_list = _get_default_name_to_choices_of_set_size_list(
      small_set_size, large_set_size, num_sets
  )

  scenario_config_list = []
  for set_type, set_size_list in name_to_choices_of_set_size_list.items():
    scenario_config_list.append(
        ScenarioConfig(
            name='-'.join([
                'exponential_bow',
                'user_activity_association:' + str(user_activity_assciation),
                'universe_size:' + str(universe_size),
                'small_set:' + str(small_set_size),
                'large_set:' + str(large_set_size),
                'set_type:' + set_type]),
            set_generator_factory=(
                set_generator.ExponentialBowSetGenerator
                .get_generator_factory_with_set_size_list(
                    user_activity_association=user_activity_assciation,
                    universe_size=universe_size,
                    set_size_list=set_size_list)))
    )
  return scenario_config_list


def _generate_configs_scenario_4a(universe_size, num_sets, small_set_size,
                                  large_set_size):
  """Generate configs of Scenario 4(a).

  In this setting, all the sets are identical.

  See Scenario 4: Full overlap or disjoint for more details:
  https://github.com/world-federation-of-advertisers/cardinality_estimation_evaluation_framework/blob/master/doc/cardinality_and_frequency_estimation_evaluation_framework.md#scenario-4-full-overlap-or-disjoint

  Args:
    universe_size: the size of the pools from which the IDs will be selected.
    num_sets: the number of sets.
    small_set_size: the reach of the small reach sets.
    large_set_size: the reach of the large reach sets.

  Returns:
    A list of ScenarioConfigs of scenario 4(a) with either small or large
    reach.
  """
  scenario_config_list = []
  for set_size in [small_set_size, large_set_size]:
    scenario_config_list.append(
        ScenarioConfig(
            name='-'.join([
                'fully_overlapped',
                'universe_size:' + str(universe_size),
                'num_sets:' + str(num_sets),
                'set_sizes:' + str(set_size)
            ]),
            set_generator_factory=(
                set_generator.FullyOverlapSetGenerator
                .get_generator_factory_with_num_and_size(
                    universe_size=universe_size,
                    num_sets=num_sets,
                    set_size=set_size)))
    )
  return scenario_config_list


def _generate_configs_scenario_4b(universe_size, num_sets, small_set_size,
                                  large_set_size, order):
  """Generate configs of Scenario 4(b).

  In this scenario, sets are overlapped. That is, a small set is a subset of a
  large set.
  Currently only support a small set contained in a large set.
  Need to update set_generator.py to support more flexible set sizes.

  See Scenario 4: Full overlap or disjoint for more details:
  https://github.com/world-federation-of-advertisers/cardinality_estimation_evaluation_framework/blob/master/doc/cardinality_and_frequency_estimation_evaluation_framework.md#scenario-4-full-overlap-or-disjoint


  Args:
    universe_size: the size of the pools from which the IDs will be selected.
    num_sets: the number of sets.
    small_set_size: the reach of the small reach sets.
    large_set_size: the reach of the large reach sets.
    order: the order of the sets. Should be one of set_generator.ORDER_XXX.

  Returns:
    A list of ScenarioConfigs of scenario 4(b) with subset sets.
  """
  scenario_config_list = []
  for num_large_sets in [1, int(num_sets / 2), num_sets - 1]:
    scenario_config_list.append(
        ScenarioConfig(
            name='-'.join([
                'subset',
                'universe_size:' + str(universe_size),
                'order:' + str(order),
                'num_large_sets:' + str(num_large_sets),
                'num_small_sets:' + str(num_sets - num_large_sets),
                'large_set_size:' + str(large_set_size),
                'small_set_size:' + str(small_set_size),
            ]),
            set_generator_factory=(
                set_generator.SubSetGenerator
                .get_generator_factory_with_num_and_size(
                    order=order,
                    universe_size=universe_size,
                    num_large_sets=num_large_sets,
                    num_small_sets=num_sets - num_large_sets,
                    large_set_size=large_set_size,
                    small_set_size=small_set_size)))
    )
  return scenario_config_list


def _generate_configs_scenario_5(num_sets, small_set_size,
                                 large_set_size, order, shared_prop_list):
  """Generate configs of Scenario 5.

  In this scenario, the sets are sequentially correlated.

  See Scenario 5: Sequentially correlated campaigns for more details:
  https://github.com/world-federation-of-advertisers/cardinality_estimation_evaluation_framework/blob/master/doc/cardinality_and_frequency_estimation_evaluation_framework.md#scenario-5-sequentially-correlated-campaigns

  Args:
    num_sets: the number of sets.
    small_set_size: the reach of the small reach sets.
    large_set_size: the reach of the large reach sets.
    order: the order of the sets. Should be one of set_generator.ORDER_XXX.
    shared_prop_list: a sequence of the shared proportion of sequentially
      correlated sets.

  Returns:
    A list of ScenarioConfigs of scenario 5 Sequentiall correlated sets.
  """

  name_to_choices_of_set_size_list = {
      **_get_default_name_to_choices_of_set_size_list(
        small_set_size, large_set_size, num_sets
      ),
      'large_then_last_small': [large_set_size] * (num_sets - 1) + [
          small_set_size],
      'all_large_except_middle_small': (
          [large_set_size] * int(num_sets / 2) + [small_set_size]
          + [large_set_size] * (num_sets - 1 - int(num_sets / 2))),
      '1st_large_then_small': [large_set_size] + [small_set_size] * (
          num_sets - 1),
      'all_small_except_middle_large': (
          [small_set_size] * int(num_sets / 2) + [large_set_size]
          + [small_set_size] * (num_sets - 1 - int(num_sets / 2))),
      '1st_half_large_2nd_half_small': (
          [large_set_size] * int(num_sets / 2)
          + [small_set_size] * (num_sets - int(num_sets / 2))),
      'repeated_small_large': (
          [small_set_size, large_set_size] * int(num_sets / 2)
          + ([] if num_sets % 2 == 0 else [small_set_size]))
  }

  scenario_config_list = []
  for correlated_sets in (set_generator.CORRELATED_SETS_ONE,
                          set_generator.CORRELATED_SETS_ALL):
    for shared_prop in shared_prop_list:
      for set_type, set_size_list in name_to_choices_of_set_size_list.items():
        scenario_config_list.append(
            ScenarioConfig(
                name='-'.join([
                    'sequentially_correlated',
                    'order:' + str(order),
                    'correlated_sets:' + str(correlated_sets),
                    'shared_prop:' + str(shared_prop),
                    'set_type:' + str(set_type),
                    'large_set_size:' + str(large_set_size),
                    'small_set_size:' + str(small_set_size)
                ]),
                set_generator_factory=(
                    set_generator.SequentiallyCorrelatedSetGenerator.
                    get_generator_factory_with_set_size_list(
                        order=order,
                        correlated_sets=correlated_sets,
                        shared_prop=shared_prop,
                        set_size_list=set_size_list)))
        )
  return scenario_config_list


def _generate_freq_configs_scenario_1(universe_size, num_sets, set_size):
  """Generate configs of Frequency Scenario 1.

  See Frequency Scenario 1: Homogeneous user activities within a publisher for more details:
  https://github.com/world-federation-of-advertisers/cardinality_estimation_evaluation_framework/blob/master/doc/cardinality_and_frequency_estimation_evaluation_framework.md#frequency-scenario-1-homogeneous-user-activities-within-a-publisher-1

  Args:
    universe_size: the universal size of reach
    num_sets: the number of sets
    set_size: size of each set, assuming they're all equal

  Returns:
    A list of ScenarioConfigs of freq scenario 1 Homogeneous user activities within a publisher correlated sets.
"""

  freq_rate_lists = [0.5, 1, 1.5, 2]
  freq_cap_lists = [3, 5, 10]
  scenario_config_list = []
  for freq_rate, freq_cap in itertools.product(freq_rate_lists, freq_cap_lists):
    scenario_config_list.append(
      ScenarioConfig(
        name='-'.join([
            'homogeneous',
            'universe_size:' + str(universe_size),
            'num_sets:' + str(num_sets),
            'freq_rate:' + str(freq_rate),
            'freq_cap:' + str(freq_cap),
        ]),
        set_generator_factory=(
            frequency_set_generator.HomogeneousMultiSetGenerator.
            get_generator_factory_with_num_and_size(
                universe_size=universe_size, num_sets=num_sets,
                set_size=set_size, freq_rates=[freq_rate]*num_sets,
                freq_cap=freq_cap
            ))),
      )
  return scenario_config_list


def _generate_freq_configs_scenario_2(universe_size, num_sets, set_size):
  """Generate configs of Frequency Scenario 2.

  See Frequency Scenario 2: Heterogeneous user frequency.:
  https://github.com/world-federation-of-advertisers/cardinality_estimation_evaluation_framework/blob/master/doc/cardinality_and_frequency_estimation_evaluation_framework.md#frequency-scenario-2-heterogeneous-user-frequency-1
  Args:
    universe_size: the universal size of reach
    num_sets: the number of sets
    set_size: size of each set, assuming they're all equal

  Returns:
    A list of ScenarioConfigs of freq scenario 2 heterogeneous user frequency.
"""

  distribution_rate_lists = [0.5, 1, 1.5, 2]
  freq_cap_lists = [3, 5, 10]
  scenario_config_list = []
  for distribution_rate, freq_cap in itertools.product(
      distribution_rate_lists, freq_cap_lists):
    scenario_config_list.append(
      ScenarioConfig(
        name='-'.join([
            'heterogeneous',
            'universe_size:' + str(universe_size),
            'num_sets:' + str(num_sets),
            'distribution_rate:' + str(distribution_rate),
            'freq_cap:' + str(freq_cap),
        ]),
        set_generator_factory=(
            frequency_set_generator.HeterogeneousMultiSetGenerator.
                get_generator_factory_with_num_and_size(
                    universe_size=universe_size, num_sets=num_sets,
                    set_size=set_size,
                    gamma_params=[[1,distribution_rate]]*num_sets,
                    freq_cap=freq_cap
            ))),
        )
  return scenario_config_list


def _generate_freq_configs_scenario_3(universe_size, num_sets, set_size):
  """Generate configs of Frequency Scenario 3.

  This is a stress testing, in which each publisher serves a fixed number of
  impressions to every reached id.

  See Frequency Scenario 3: Per-publisher frequency capping:
  https://github.com/world-federation-of-advertisers/cardinality_estimation_evaluation_framework/blob/master/doc/cardinality_and_frequency_estimation_evaluation_framework.md#frequency-scenario-3-per-publisher-frequency-capping

  Args:
    universe_size: the universal size of reach.
    num_sets: the number of sets.
    set_size: size of each set, assuming they're all equal.

  Returns:
    A list of ScenarioConfigs of freq scenario 3 per-publisher frequency
    capping.
  """
  frequency_list = [2, 3, 5, 10]
  scenario_config_list = []
  for frequency in frequency_list:
    scenario_config_list.append(
        ScenarioConfig(
            name='-'.join([
                'publisher_constant_frequency',
                'universe_size:' + str(universe_size),
                'num_sets:' + str(num_sets),
                'frequency:' + str(frequency),
            ]),
            set_generator_factory=(
                frequency_set_generator.PublisherConstantFrequencySetGenerator
                .get_generator_factory_with_num_and_size(
                    universe_size=universe_size,
                    num_sets=num_sets,
                    set_size=set_size,
                    frequency=frequency)
            )),
    )
  return scenario_config_list


def _complete_frequency_test_with_selected_parameters(
    num_runs=NUM_RUNS_VALUE,
    universe_size=FREQ_UNIVERSE_SIZE,
    num_sets=NUM_SETS_VALUE_FREQ,
    set_size=SET_SIZE_FOR_FREQ):
  """Generate configurations with handy selected parameters for scenarios.

  This evaluation covers the frequency simulation scenarios

  Args:
    num_runs: the number of runs per scenario * parameter setting.
    universe_size: the size of the pools from which the IDs will be selected.
    num_sets: the number of sets.
    set_size: reached size of each publisher, assuming all publishers have the
      same size

  Returns:
    An EvaluationConfig.
  """
  scenario_config_list = []
  # Scenario 1. Homogeneous user activities within a publisher
  scenario_config_list += _generate_freq_configs_scenario_1(
      universe_size, num_sets, set_size)
  # Scenario 2. Heterogeneous user frequency
  scenario_config_list += _generate_freq_configs_scenario_2(
      universe_size, num_sets, set_size)
  # Scenario 3. Per-publisher frequency capping.
  scenario_config_list += _generate_freq_configs_scenario_3(
      universe_size, num_sets, set_size)

  return EvaluationConfig(
    name='complete_frequency_test_with_selected_parameters',
    num_runs=num_runs,
    scenario_config_list=scenario_config_list)


def _complete_test_with_selected_parameters(
    num_runs=NUM_RUNS_VALUE,
    universe_size=UNIVERSE_SIZE_VALUE,
    num_sets=NUM_SETS_VALUE,
    order=set_generator.ORDER_RANDOM,
    small_set_size_rate=SMALL_REACH_RATE_VALUE,
    large_set_size_rate=LARGE_REACH_RATE_VALUE,
    remarketing_rate=REMARKETING_RATE_VALUE,
    shared_prop_list=SHARED_PROP_LIST_VALUE):
  """Generate configurations with handy selected parameters for scenarios.

  This evaluation covers the reach simulation scenarios

  Args:
    num_runs: the number of runs per scenario * parameter setting.
    universe_size: the size of the pools from which the IDs will be selected.
    num_sets: the number of sets.
    user_activity_assciation: user activity association used in the Exponential
      Bow model. Should be one of the defined user activity association defined
      by the set_generator.USER_ACTIVITY_ASSOCIATION_XXX.
    order: the order of the sets. Should be one of set_generator.ORDER_XXX.
    small_set_size_rate: the reach percentage of the small reach sets.
    large_set_size_rate: the reach percentage of the large reach sets.
    shared_prop_list: a sequence of the shared proportion of sequentially
      correlated sets.

  Returns:
    An EvaluationConfig.
  """
  scenario_config_list = []
  small_set_size = int(small_set_size_rate * universe_size)
  large_set_size = int(large_set_size_rate * universe_size)
  # Scenario 1. Independent publishers
  scenario_config_list += _generate_configs_scenario_1_2(
      universe_size, num_sets, small_set_size, large_set_size)
  # Scenario 2. publishers independently serve a remarketing list
  scenario_config_list += _generate_configs_scenario_1_2(
      universe_size, num_sets, small_set_size, large_set_size, remarketing_rate)

  # Scenario 3 (a). Exponential bow, independent user behavior.
  scenario_config_list += _generate_configs_scenario_3(
      universe_size, num_sets, small_set_size, large_set_size,
      set_generator.USER_ACTIVITY_ASSOCIATION_INDEPENDENT)

  # Scenario 3 (b). Exponential bow, identical user behavior.
  scenario_config_list += _generate_configs_scenario_3(
      universe_size, num_sets, small_set_size, large_set_size,
      set_generator.USER_ACTIVITY_ASSOCIATION_IDENTICAL)

  # Scenario 4(a). Fully-overlapped.
  scenario_config_list += _generate_configs_scenario_4a(
      universe_size, num_sets, small_set_size, large_set_size)

  # Scenario 4(b). Subset campaigns.
  scenario_config_list += _generate_configs_scenario_4b(
      universe_size, num_sets, small_set_size, large_set_size, order)

  # Scenario 5. Sequentially correlated campaigns
  scenario_config_list += _generate_configs_scenario_5(
      num_sets, small_set_size, large_set_size, order,
      shared_prop_list)

  return EvaluationConfig(
      name='complete_test_with_selected_parameters',
      num_runs=num_runs,
      scenario_config_list=scenario_config_list)


def _stress_test_cardinality_global_dp(universe_size=None,
                                       num_runs=NUM_RUNS_VALUE):
  """Stress test for cardinality estimator under global DP."""
  # The universe_size argument is included to conform to the run_evaluation
  # module.
  _ = universe_size
  scenario_config_list = []
  for scenario_id, reach in enumerate(sorted(REACH_STRESS_TEST)):
    scenario_config_list.append(ScenarioConfig(
        name=f'{scenario_id}-reach:{reach}',
        set_generator_factory=(
            set_generator.DisjointSetGenerator
            .get_generator_factory_with_set_size_list(
                set_sizes=[reach]))))
  return EvaluationConfig(
      name='global_dp_stress_test',
      num_runs=num_runs,
      scenario_config_list=scenario_config_list)


def _frequency_end_to_end_test(universe_size=10000, num_runs=NUM_RUNS_VALUE):
  """EvaluationConfig of end-to-end test of frequency evaluation code."""
  num_sets = 3
  set_size = int(universe_size * REACH_RATE_FREQ_END_TO_END_TEST)
  freq_rates = [1, 2, 3]
  freq_cap = 5
  return EvaluationConfig(
      name='frequency_end_to_end_test',
      num_runs=num_runs,
      scenario_config_list=[
          ScenarioConfig(
              name='-'.join([
                  'subset',
                  'universe_size:' + str(universe_size),
                  'num_sets:' + str(num_sets)
              ]),
              set_generator_factory=(
                  frequency_set_generator.HomogeneousMultiSetGenerator
                  .get_generator_factory_with_num_and_size(
                      universe_size=universe_size,
                      num_sets=num_sets,
                      set_size=set_size,
                      freq_rates=freq_rates,
                      freq_cap=freq_cap)))]
    )


def _generate_evaluation_configs():
  return (
      _smoke_test,
      _complete_test_with_selected_parameters,
      _stress_test_cardinality_global_dp,
      _frequency_end_to_end_test,
      _frequency_smoke_test,
      _complete_frequency_test_with_selected_parameters,
  )


def get_evaluation_config(config_name):
  """Returns the evaluation config with the specified config_name."""
  configs = _generate_evaluation_configs()
  valid_config_names = [c().name for c in configs]
  duplicate_configs = []
  for i in range(len(valid_config_names)-1):
    if valid_config_names[i] in valid_config_names[(i+1):]:
      duplicate_configs.append(valid_config_names[i])
  if duplicate_configs:
    raise ValueError("Duplicate names found in evaluation configs: {}".
                     format(','.join(duplicate_configs)))

  config = [c for c in configs if c().name == config_name]
  if not config:
    raise ValueError("Invalid evaluation config: {}\n"
                     "Valid choices are as follows: {}".format(
                     config_name, ','.join(valid_config_names)))
  return config[0]


def _format_epsilon(dp_type, epsilon=None, decimals=EPSILON_DECIMALS):
  """Format epsilon value to string.

  Args:
    dp_type: one of LOCAL_DP_STR and GLOBAL_DP_STR.
    epsilon: an optional differential private parameter. By default set to None.
    decimals: an integer value which set the number of decimal points of the
      epsilon to keep. By default, set to EPSILON_DECIMALS.

  Returns:
    A string representation of epsilon.

  Raises:
    ValueError: if dp_type is not one of 'local' and 'global'.
  """
  if epsilon is None:
    if dp_type == GLOBAL_DP_STR:
      return NO_GLOBAL_DP_STR
    elif dp_type == LOCAL_DP_STR:
      return NO_LOCAL_DP_STR
    else:
      raise ValueError(f'dp_type should be one of "{GLOBAL_DP_STR}" and '
                       f'"{LOCAL_DP_STR}".')

  str_format = dp_type + '_' + '{:0.' + str(decimals) + 'f}'
  return str_format.format(float(epsilon))


def _format_privacy_parameters(dp_type, epsilon=None, delta=None, num_queries=1,
                               noise_type=None, decimals=7):
  """Format privacy parameters to string.

  Args:
    dp_type: one of LOCAL_DP_STR and GLOBAL_DP_STR.
    epsilon: an optional differential private parameter. By default set to None.
    delta: an optional differential private parameter. By default set to None.
      When delta is set, epsilon must also be set.
    num_queries: the number of queries over which the privacy budget is split.
    noise_type: the type of noise added. When set, must be one of GEOMETRIC_NOISE
      or GAUSSIAN_NOISE.
    decimals: an integer value which set the number of decimal points of the
      epsilon, delta to keep in the output string.

  Returns:
    A string representation of the given privacy parameters.

  Raises:
    ValueError: if dp_type is not one of 'local' and 'global', or if delta is set
      without epsilon being set.
  """
  if epsilon is None:
    if delta is not None:
      raise ValueError(f'Delta cannot be set with epsilon unset: {delta}.')
    if dp_type == GLOBAL_DP_STR:
      return NO_GLOBAL_DP_STR
    elif dp_type == LOCAL_DP_STR:
      return NO_LOCAL_DP_STR
    else:
      raise ValueError(f'dp_type should be one of "{GLOBAL_DP_STR}" and '
                       f'"{LOCAL_DP_STR}".')

  epsilon_str = f'{epsilon:.{decimals}f}'

  if delta is None:
    delta = 0
  delta_str = f'{delta:.{decimals}f}'
    
  split_str = f'-budget_split-{num_queries}' if num_queries else ''
  
  noise_type_str = f'-{noise_type}' if noise_type else ''
    
  return (f'{dp_type}_{epsilon_str},{delta_str}{noise_type_str}{split_str}')

def construct_sketch_estimator_config_name(sketch_name, sketch_config,
                                           estimator_name, sketch_epsilon=None,
                                           estimate_epsilon=None,
<<<<<<< HEAD
                                           estimate_delta=None,
                                           num_estimate_queries=None,
                                           noise_type=None,
                                           max_frequency=None):
=======
                                           max_frequency=None,
                                           decimals=EPSILON_DECIMALS):
>>>>>>> ec4dcec7
  """Construct the name attribute for SketchEstimatorConfig.

  The name will be in the format of
  name_of_sketch-param_of_sketch-estimator_specification-sketch_epsilon
  -estimate_epsilon[-max_frequency].

  Args:
    sketch_name: a string of the estimator name. Do not include dash (-).
    sketch_config: a string of the sketch config. Do not include dash (-).
    estimator_name: a string of the estimator name.  Do not include dash (-).
    sketch_epsilon: an optional differential private parameter for the sketch.
      By default, set to None, i.e., not add noise to the sketch.
    estimate_epsilon: an optional differential private parameter for the
      estimate. By default, set to None, i.e., not add noise to the estimate.
    estimate_delta: an optional differential private parameter for the
      estimate. By default, set to None.
    num_estimate_queries: the number of queries over which the privacy budget
      for the estimate is split.
    noise_type: the type of noise added to each estimate. When set, must be one
      of GEOMETRIC_NOISE or GAUSSIAN_NOISE.
    max_frequency: an optional maximum frequency level. If not given, will not
      be added to the name.
    decimals: an integer value which set the number of decimal points of the
      epsilon to keep. By default, set to EPSILON_DECIMALS.

  Returns:
    The name of the SketchEstimatorConfig.

  Raises:
    AssertionError: if the input include dash (-).
  """
  for s in [sketch_name, sketch_config, estimator_name]:
    assert '-' not in s, f'Input should not contain "-", given {s}.'
<<<<<<< HEAD
  sketch_epsilon = _format_epsilon(LOCAL_DP_STR, sketch_epsilon)
  if num_estimate_queries is None:
    estimate_privacy_parameters = _format_epsilon(GLOBAL_DP_STR,
                                                  epsilon=estimate_epsilon)
  else:
    estimate_privacy_parameters = _format_privacy_parameters(
        GLOBAL_DP_STR, epsilon=estimate_epsilon, delta=estimate_delta,
        num_queries=num_estimate_queries, noise_type=noise_type)
=======
  sketch_epsilon = _format_epsilon(LOCAL_DP_STR, sketch_epsilon, decimals)
  estimate_epsilon = _format_epsilon(GLOBAL_DP_STR, estimate_epsilon, decimals)
>>>>>>> ec4dcec7
  result = '-'.join([sketch_name, sketch_config, estimator_name, sketch_epsilon,
                     estimate_privacy_parameters])
  if max_frequency is not None:
    result = result + '-' + str(max_frequency)
  return result


# Document the estimators.
def _independent_set_estimator(sketch_epsilon=None, estimate_epsilon=None):
  """Generate a SketchEstimatorConfig for the independent set estimator.

  Use the Reach sketch as the underlying sketch. Set the universe size to
  UNIVERSE_SIZE_VALUE.

  Args:
    sketch_epsilon: a differential private parameter for the sketch.
    estimate_epsilon: a differential private parameter for the estimated
      cardinality.

  Returns:
    A SketchEstimatorConfig for the independent estimator.
  """
  if sketch_epsilon:
    sketch_noiser = vector_of_counts.LaplaceNoiser(epsilon=sketch_epsilon)
  else:
    sketch_noiser = None

  if estimate_epsilon:
    estimate_noiser = estimator_noisers.LaplaceEstimateNoiser(
        epsilon=estimate_epsilon)
  else:
    estimate_noiser = None

  return SketchEstimatorConfig(
      name=construct_sketch_estimator_config_name(
          sketch_name='reach_using_voc',
          sketch_config='1',
          estimator_name=f'independent_estimator_universe{UNIVERSE_SIZE_VALUE}',
          sketch_epsilon=sketch_epsilon,
          estimate_epsilon=estimate_epsilon),
      sketch_factory=vector_of_counts.VectorOfCounts.get_sketch_factory(
          num_buckets=1),
      estimator=independent_set_estimator.IndependentSetEstimator(
          vector_of_counts.SequentialEstimator(), UNIVERSE_SIZE_VALUE),
      sketch_noiser=sketch_noiser,
      estimate_noiser=estimate_noiser
  )


def _hll_plus(estimate_epsilon=None):
  """Generate a SketchEstimatorConfig for HyperLogLogPlus.

  Args:
    estimate_epsilon: a differential private parameter for the estimated
      cardinality.

  Returns:
    A SketchEstimatorConfig for HyperLogLogPlus.
  """
  if estimate_epsilon:
    estimate_noiser = estimator_noisers.GeometricEstimateNoiser(
        epsilon=estimate_epsilon)
  else:
    estimate_noiser = None

  sketch_len = 2**14

  return SketchEstimatorConfig(
      name=construct_sketch_estimator_config_name(
          sketch_name='hyper_log_log_plus',
          sketch_config=str(sketch_len),
          estimator_name='hll_cardinality',
          estimate_epsilon=estimate_epsilon),
      sketch_factory=hyper_log_log.HyperLogLogPlusPlus.get_sketch_factory(
          length=sketch_len),
      estimator=hyper_log_log.HllCardinality(),
      estimate_noiser=estimate_noiser,
  )


def _log_bloom_filter_first_moment_log(length, sketch_epsilon=None,
                                       estimate_epsilon=None):
  """Generate a SketchEstimatorConfig for Log Bloom Filters.

  Args:
    length: the length of the log bloom filters.
    sketch_epsilon: a differential private parameter for the sketch.
    estimate_epsilon: a differential private parameter for the estimated
      cardinality.

  Returns:
    A SketchEstimatorConfig for log Bloom Filters of length being 10**5.
  """
  if sketch_epsilon:
    sketch_noiser = bloom_filters.BlipNoiser(epsilon=sketch_epsilon)
    sketch_denoiser = bloom_filters.SurrealDenoiser(epsilon=sketch_epsilon)
  else:
    sketch_noiser, sketch_denoiser = None, None

  if estimate_epsilon:
    estimate_noiser = estimator_noisers.GeometricEstimateNoiser(
        epsilon=estimate_epsilon)
  else:
    estimate_noiser = None

  return SketchEstimatorConfig(
      name=construct_sketch_estimator_config_name(
          sketch_name='log_bloom_filter',
          sketch_config=str(length),
          estimator_name='first_moment_log',
          sketch_epsilon=sketch_epsilon,
          estimate_epsilon=estimate_epsilon),
      sketch_factory=bloom_filters.LogarithmicBloomFilter.get_sketch_factory(
          length=length),
      estimator=bloom_filters.FirstMomentEstimator(
          method=bloom_filters.FirstMomentEstimator.METHOD_LOG,
          noiser=estimate_noiser,
          denoiser=sketch_denoiser),
      sketch_noiser=sketch_noiser
  )


def _geo_bloom_filter_first_moment_geo(length,
                                       sketch_epsilon=None,
                                       estimate_epsilon=None):
  """Generate a SketchEstimatorConfig for Geometric Bloom Filters.

  The length of the Geometric Bloom Filters sketch will be set to 10**4 and the
  geometric distribution probability will be set to 0.0012.

  Args:
    sketch_epsilon: a differential private parameter for the sketch.

  Returns:
    A SketchEstimatorConfig for Geometric Bloom Filters of length being 10**4
    and geometric distribution probability being 0.0012.
  """
  if sketch_epsilon:
    sketch_noiser = bloom_filters.BlipNoiser(epsilon=sketch_epsilon)
    sketch_denoiser = bloom_filters.SurrealDenoiser(epsilon=sketch_epsilon)
  else:
    sketch_noiser, sketch_denoiser = None, None

  if estimate_epsilon:
    estimate_noiser = estimator_noisers.GeometricEstimateNoiser(
        epsilon=estimate_epsilon)
  else:
    estimate_noiser = None

  probability = GEO_LENGTH_PROB_PRODUCT / length
  return SketchEstimatorConfig(
      name=construct_sketch_estimator_config_name(
          sketch_name='geo_bloom_filter',
          sketch_config=f'{length}_{probability:.6f}',
          estimator_name='first_moment_geo',
          sketch_epsilon=sketch_epsilon,
          estimate_epsilon=estimate_epsilon),
      sketch_factory=bloom_filters.GeometricBloomFilter.get_sketch_factory(
          length, probability),
      estimator=bloom_filters.FirstMomentEstimator(
          method=bloom_filters.FirstMomentEstimator.METHOD_GEO,
          noiser=estimate_noiser,
          denoiser=sketch_denoiser),
      sketch_noiser=sketch_noiser
  )


def _bloom_filter_first_moment_estimator_uniform(length, sketch_epsilon=None,
                                                 estimate_epsilon=None):
  """Generate a SketchEstimatorConfig for Bloom Filters.

  The bloom filter uses 1 hash functions.

  Args:
    length: the length of the bloom filter.
    sketch_epsilon: a differential private parameter for the sketch.
    estimate_epsilon: a differential private parameter for the estimated
      cardinality.

  Returns:
    A SketchEstimatorConfig for Bloom Filters of with 1 hash function.
  """
  if sketch_epsilon:
    sketch_noiser = bloom_filters.BlipNoiser(epsilon=sketch_epsilon)
    sketch_denoiser = bloom_filters.SurrealDenoiser(epsilon=sketch_epsilon)
  else:
    sketch_noiser, sketch_denoiser = None, None

  if estimate_epsilon:
    estimate_noiser = estimator_noisers.GeometricEstimateNoiser(
        epsilon=estimate_epsilon)
  else:
    estimate_noiser = None

  return SketchEstimatorConfig(
      name=construct_sketch_estimator_config_name(
          sketch_name='bloom_filter',
          sketch_config=str(length) + '_hash1',
          estimator_name='union_estimator',
          sketch_epsilon=sketch_epsilon,
          estimate_epsilon=estimate_epsilon),
      sketch_factory=bloom_filters.UniformBloomFilter.get_sketch_factory(
          length),
      estimator=bloom_filters.FirstMomentEstimator(
          method=bloom_filters.FirstMomentEstimator.METHOD_UNIFORM,
          noiser=estimate_noiser,
          denoiser=sketch_denoiser),
      sketch_noiser=sketch_noiser
  )


<<<<<<< HEAD
def _exp_bloom_filter_first_moment_exp(length, sketch_epsilon=None,
                                       estimate_epsilon=None,
                                       estimate_delta=None,
                                       num_estimate_queries=None,
                                       noise_type=GEOMETRIC_NOISE):
=======
def _exp_bloom_filter_first_moment_exp(
    length, sketch_epsilon=None,
    estimate_epsilon=None,
    epsilon_decimals=EPSILON_DECIMALS):
>>>>>>> ec4dcec7
  """Generate a SketchEstimatorConfig for Exponential Bloom Filters.

  The decay rate is 10.

  Args:
    length: the length of the exponential bloom filters.
    sketch_epsilon: a differential private parameter for the sketch.
    estimate_epsilon: a differential private parameter for the estimated
      cardinality.
<<<<<<< HEAD
    estimate_delta: an optional differential private parameter for the
      estimate.
    num_estimate_queries: the number of queries over which the privacy budget
      for the estimate is split.
    noise_type: the type of noise added to each estimate. When noise is added,
      must be one of GEOMETRIC_NOISE, GAUSSIAN_NOISE or None.
=======
    epsilon_decimals: an integer value which set the number of decimal
      points of the global epsilon to keep. By default, set to
      EPSILON_DECIMALS.
>>>>>>> ec4dcec7

  Returns:
    A SketchEstimatorConfig for Exponential Bloom Filters of with decay rate
    being 10.

  Raises:
    ValueError: if estimate_epsilon is not None and noise_type is not one of
      GEOMETRIC_NOISE or GAUSSIAN_NOISE.
  """
  if sketch_epsilon:
    sketch_noiser = bloom_filters.BlipNoiser(epsilon=sketch_epsilon)
    sketch_denoiser = bloom_filters.SurrealDenoiser(epsilon=sketch_epsilon)
  else:
    sketch_noiser, sketch_denoiser = None, None

  if estimate_epsilon:
    if noise_type == GEOMETRIC_NOISE:
      if num_estimate_queries:
        estimate_epsilon_per_query = estimate_epsilon / num_estimate_queries
      else:
        estimate_epsilon_per_query = estimate_epsilon
      estimate_noiser = estimator_noisers.GeometricEstimateNoiser(
          estimate_epsilon_per_query)
    elif noise_type == GAUSSIAN_NOISE:
      estimate_noiser = estimator_noisers.GaussianEstimateNoiser(
          estimate_epsilon, estimate_delta, num_queries=num_estimate_queries)
    else:
      raise ValueError(f'noise_type should be one of "{GEOMETRIC_NOISE}" and '
                       f'"{GAUSSIAN_NOISE}".')
  else:
    estimate_noiser = None

  return SketchEstimatorConfig(
      name=construct_sketch_estimator_config_name(
          sketch_name='exp_bloom_filter',
          sketch_config=str(length) + '_10',
          estimator_name='first_moment_exp',
          sketch_epsilon=sketch_epsilon,
          estimate_epsilon=estimate_epsilon,
<<<<<<< HEAD
          estimate_delta=estimate_delta,
          num_estimate_queries=num_estimate_queries,
          noise_type=noise_type),
=======
          decimals=epsilon_decimals),
>>>>>>> ec4dcec7
      sketch_factory=bloom_filters.ExponentialBloomFilter.get_sketch_factory(
          length=length, decay_rate=EXP_ADBF_DECAY_RATE),
      estimator=bloom_filters.FirstMomentEstimator(
          method=bloom_filters.FirstMomentEstimator.METHOD_EXP,
          noiser=estimate_noiser,
          denoiser=sketch_denoiser),
      sketch_noiser=sketch_noiser
  )

LIQUID_LEGIONS_1E5_10_LN3_SEQUENTIAL = SketchEstimatorConfig(
    name='liquid_legions-1e5_10-ln3-sequential',
    sketch_factory=liquid_legions.LiquidLegions.get_sketch_factory(
        a=10, m=10**5),
    estimator=liquid_legions.SequentialEstimator(),
    sketch_noiser=liquid_legions.Noiser(flip_probability=0.25))

LIQUID_LEGIONS_1E5_10_INFTY_SEQUENTIAL = SketchEstimatorConfig(
    name='liquid_legions-1e5_10-infty-sequential',
    sketch_factory=liquid_legions.LiquidLegions.get_sketch_factory(
        a=10, m=10**5),
    estimator=liquid_legions.SequentialEstimator())


def _vector_of_counts_4096_sequential(sketch_epsilon=None,
                                      estimate_epsilon=None):
  """Generate a SketchEstimatorConfig for Vector-of-Counts.

  The length of the Vector-of-Counts sketch will be set to 4096.

  Args:
    sketch_epsilon: a differential private parameter for the sketch.
    estimate_epsilon: a differential private parameter for the estimated
      cardinality.

  Returns:
    A SketchEstimatorConfig for Vector-of-Counts of length being 4096.
  """
  if sketch_epsilon:
    sketch_noiser = vector_of_counts.LaplaceNoiser(epsilon=sketch_epsilon)
  else:
    sketch_noiser = None

  if estimate_epsilon:
    estimate_noiser = estimator_noisers.LaplaceEstimateNoiser(
        epsilon=estimate_epsilon)
  else:
    estimate_noiser = None

  return SketchEstimatorConfig(
      name=construct_sketch_estimator_config_name(
          sketch_name='vector_of_counts',
          sketch_config='4096',
          estimator_name='sequential',
          sketch_epsilon=sketch_epsilon,
          estimate_epsilon=estimate_epsilon),
      sketch_factory=vector_of_counts.VectorOfCounts.get_sketch_factory(
          num_buckets=4096),
      estimator=vector_of_counts.SequentialEstimator(),
      sketch_noiser=sketch_noiser,
      estimate_noiser=estimate_noiser
  )


def _meta_voc_for_exp_adbf(adbf_length, adbf_decay_rate, voc_length,
                           sketch_epsilon=None):
  """Construct Meta VoC estimator for the Exponential ADBF sketches.

  Args:
    adbf_length: the length of the Exp-ADBF sketch.
    adbf_decay_rate: the decay rate of the Exp-ADBF sketch.
    voc_length: the length of the VoC sketch.
    sketch_epsilon: the local DP epsilon value. By default, set to None,
      meaning that there won't be local noise used.

  Returns:
    A SketchEstimatorConfig for the Exp-ADBF using the Meta VoC estimator.
  """
  if sketch_epsilon is None:
    local_noiser = None
  else:
    local_noiser = vector_of_counts.LaplaceNoiser(epsilon=sketch_epsilon)

  return SketchEstimatorConfig(
      name=construct_sketch_estimator_config_name(
          sketch_name='exp_bloom_filter',
          sketch_config=f'{adbf_length}_{adbf_decay_rate}',
          estimator_name=f'meta_voc_{voc_length}',
          sketch_epsilon=sketch_epsilon),
      sketch_factory=bloom_filters.ExponentialBloomFilter.get_sketch_factory(
          length=adbf_length, decay_rate=adbf_decay_rate),
      estimator=meta_estimators.MetaVectorOfCountsEstimator(
          num_buckets=int(voc_length),
          adbf_estimator=bloom_filters.FirstMomentEstimator(
              method=bloom_filters.FirstMomentEstimator.METHOD_EXP),
          meta_sketch_noiser=local_noiser,
      )
  )


def _meta_voc_for_bf(bf_length, voc_length, sketch_epsilon=None):
  """Construct Meta VoC estimator for the Bloom Filter sketches.

  Args:
    bf_length: the length of the Bloom Filter sketch.
    voc_length: the length of the VoC sketch.
    sketch_epsilon: the local DP epsilon value. By default, set to None,
      meaning that there won't be local noise used.

  Returns:
    A SketchEstimatorConfig for the Bloom Filter using the Meta VoC estimator.
  """
  if sketch_epsilon is None:
    local_noiser = None
  else:
    local_noiser = vector_of_counts.LaplaceNoiser(epsilon=sketch_epsilon)

  return SketchEstimatorConfig(
      name=construct_sketch_estimator_config_name(
          sketch_name='bloom_filter',
          sketch_config=f'{bf_length}',
          estimator_name=f'meta_voc_{voc_length}',
          sketch_epsilon=sketch_epsilon),
      sketch_factory=(bloom_filters.UniformBloomFilter
                      .get_sketch_factory(length=int(bf_length))),
      estimator=meta_estimators.MetaVectorOfCountsEstimator(
          num_buckets=int(voc_length),
          adbf_estimator=bloom_filters.FirstMomentEstimator(
              method=bloom_filters.FirstMomentEstimator.METHOD_UNIFORM),
          meta_sketch_noiser=local_noiser,
      )
  )


def _generate_cardinality_estimator_configs():
  """Generate a tuple of cardinality estimator configs.

  Returns:
    A tuple of cardinality estimator configs.
  """
  configs = []

  # Construct configs for ADBFs with different lengths, sketch epsilon
  # and estimate epsilon.
  adbf_config_constructors = [
      _log_bloom_filter_first_moment_log,
      _exp_bloom_filter_first_moment_exp,
      _geo_bloom_filter_first_moment_geo,
  ]
  for config_constructor in adbf_config_constructors:
    for length in ADBF_LENGTH_LIST:
      for sketch_epsilon in SKETCH_EPSILON_VALUES:
        for estimate_epsilon in ESTIMATE_EPSILON_VALUES:
          configs.append(config_constructor(length, sketch_epsilon,
                                            estimate_epsilon))

<<<<<<< HEAD
  # Configs for testing global DP budget split
  for length in ADBF_LENGTH_LIST:
    for estimate_epsilon, estimate_delta in ESTIMATE_EPSILON_DELTA_VALUES:
      for num_estimate_queries in NUM_ESTIMATE_QUERIES_VALUES:
        for noise_type in [GAUSSIAN_NOISE, GEOMETRIC_NOISE]:
          configs.append(_exp_bloom_filter_first_moment_exp(
            length, estimate_epsilon=estimate_epsilon,
            estimate_delta=estimate_delta,
            num_estimate_queries=num_estimate_queries,
            noise_type=noise_type))
=======
  # Construct configs for limit test under the global DP theme.
  for length in ADBF_LENGTH_LIST:
    for estimate_epsilon in GLOBAL_DP_LIMIT_TEST_EPSILON_VALUES:
      configs.append(_exp_bloom_filter_first_moment_exp(
          length, None, estimate_epsilon,
          EPSILON_DECIMALS_LIMIT_TEST))
>>>>>>> ec4dcec7

  # Configs of Vector-of-Counts.
  for sketch_epsilon in SKETCH_EPSILON_VALUES:
    for estimate_epsilon in ESTIMATE_EPSILON_VALUES:
      configs.append(_vector_of_counts_4096_sequential(sketch_epsilon,
                                                       estimate_epsilon))

  # Configs of independent estimator.
  for sketch_epsilon in SKETCH_EPSILON_VALUES:
    for estimate_epsilon in ESTIMATE_EPSILON_VALUES:
      configs.append(_independent_set_estimator(sketch_epsilon,
                                                estimate_epsilon))

  # Configs of hyper-log-log-plus.
  for estimate_epsilon in ESTIMATE_EPSILON_VALUES:
    configs.append(_hll_plus(estimate_epsilon))

  # Configs of Meta VoC for Exp-ADBF.
  for voc_length in VOC_LENGTH_LIST:
    for adbf_length in ADBF_LENGTH_LIST:
      for local_epsilon in SKETCH_EPSILON_VALUES:
        configs.append(_meta_voc_for_exp_adbf(
            adbf_length=adbf_length,
            adbf_decay_rate=EXP_ADBF_DECAY_RATE,
            voc_length=voc_length,
            sketch_epsilon=local_epsilon))

  # Configs of Meta VoC for BF.
  for voc_length in VOC_LENGTH_LIST:
    for bf_length in BLOOM_FILTERS_LENGTH_LIST:
      for local_epsilon in SKETCH_EPSILON_VALUES:
        configs.append(_meta_voc_for_bf(
            bf_length=bf_length,
            voc_length=voc_length,
            sketch_epsilon=local_epsilon))

  return tuple(configs)


def _stratiefied_sketch_vector_of_counts(max_frequency, clip, length,
                                         sketch_epsilon=None):
  """Construct configs of StratifiedSketch based on VectorOfCounts.

  Args:
    max_frequency: an integer indicating the maximum frequency to estimate.
    clip: a boolean indicating if or not to apply clipping for the
      Vector-of-Counts sketch.
    length: the length of Vector-of-Counts.
    sketch_epsilon: the DP epsilon for noising the Vector-of-Counts sketch.

  Returns:
    A SketchEstimatorConfig for stratified sketch with Vector-of-Counts as its
    base sketch.
  """
  if sketch_epsilon is not None:
    sketch_epsilon_float = sketch_epsilon
  else:
    sketch_epsilon_float = float('inf')
  sketch_operator = vector_of_counts_sketch_operator.StratifiedSketchOperator(
      clip=clip,
      epsilon=sketch_epsilon_float,
  )
  clip_str = 'clip' if clip else 'no_clip'
  return SketchEstimatorConfig(
      name=construct_sketch_estimator_config_name(
          sketch_name='stratified_sketch_vector_of_counts',
          sketch_config=str(length),
          estimator_name=f'sequential_{clip_str}',
          sketch_epsilon=sketch_epsilon,
          max_frequency=str(max_frequency)),
      sketch_factory=stratified_sketch.StratifiedSketch.get_sketch_factory(
          max_freq=max_frequency,
          cardinality_sketch_factory=(
              vector_of_counts.VectorOfCounts.get_sketch_factory(int(length))
          ),
          noiser_class=vector_of_counts.LaplaceNoiser,
          epsilon=sketch_epsilon_float,
          epsilon_split=0,
          union=sketch_operator.union,
      ),
      estimator=stratified_sketch.SequentialEstimator(
          sketch_operator=sketch_operator,
          cardinality_estimator=vector_of_counts.SequentialEstimator(
              clip=clip,
              epsilon=sketch_epsilon_float,
          ),
      ),
      max_frequency=max_frequency,
  )


def _stratiefied_sketch_geo_adbf(
    max_frequency, length, sketch_epsilon, global_epsilon,
    epsilon_split=STRATIFIED_EXP_ADBF_EPSILON_SPLIT):
  """Construct configs of StratifiedSketch based on geometric ADBF.

  Args:
    max_frequency: an integer indicating the maximum frequency to estimate.
    length: the length of geometric ADBF.
    sketch_epsilon: the DP epsilon for noising the geometric ADBF sketch.
    global_epsilon: the global DP epsilon parameter.
    epsilon_split : Ratio of privacy budget to spend to noise 1+ sketch. When
      epsilon_split=0 the 1+ sketch is created from the underlying exact set
      directly. epsilon_split should be smaller than 1.

  Returns:
    A SketchEstimatorConfig for stratified sketch with geometric ADBF as its
    base sketch.
  """
  if sketch_epsilon:
    sketch_epsilon_float = sketch_epsilon
    # The following denoiser is used by the cardinality estimator,
    # so the epsilon should be that after privacy budget (epsilon) splitting.
    sketch_denoiser = bloom_filters.SurrealDenoiser(
        epsilon=sketch_epsilon * epsilon_split)
  else:
    sketch_epsilon_float = float('inf')
    sketch_denoiser = None

  # Global noise.
  if global_epsilon is not None:
    estimate_noiser = estimator_noisers.GeometricEstimateNoiser(
        epsilon=global_epsilon)
  else:
    estimate_noiser = None

  sketch_operator = (
      bloom_filter_sketch_operators.ExpectationApproximationSketchOperator(
          estimation_method=bloom_filters.FirstMomentEstimator.METHOD_GEO))
  probability = GEO_LENGTH_PROB_PRODUCT / length

  return SketchEstimatorConfig(
      name=construct_sketch_estimator_config_name(
          sketch_name='stratified_sketch_geo_adbf',
          sketch_config=f'{length}_{probability:.6f}',
          estimator_name='first_moment_estimator_geo_expectation',
          sketch_epsilon=sketch_epsilon,
          estimate_epsilon=global_epsilon,
          max_frequency=str(max_frequency)),
      sketch_factory=stratified_sketch.StratifiedSketch.get_sketch_factory(
          max_freq=max_frequency,
          cardinality_sketch_factory=(
              bloom_filters.GeometricBloomFilter.get_sketch_factory(
                  length=length, probability=probability)
          ),
          noiser_class=bloom_filters.BlipNoiser,
          epsilon=sketch_epsilon_float,
          epsilon_split=epsilon_split,
          union=sketch_operator.union,
      ),
      estimator=stratified_sketch.SequentialEstimator(
          sketch_operator=sketch_operator,
          cardinality_estimator=bloom_filters.FirstMomentEstimator(
              method=bloom_filters.FirstMomentEstimator.METHOD_GEO,
              denoiser=sketch_denoiser,
              noiser=estimate_noiser,
          ),
      ),
      max_frequency=max_frequency,
  )


def _stratiefied_sketch_exponential_adbf(
    max_frequency, length, sketch_epsilon, global_epsilon,
    sketch_operator_type,
    epsilon_split=STRATIFIED_EXP_ADBF_EPSILON_SPLIT):
  """Construct configs of StratifiedSketch based on Exponential ADBF.

  Args:
    max_frequency: an integer indicating the maximum frequency to estimate.
    length: the length of Exponential ADBF.
    sketch_epsilon: the DP epsilon for noising the Exponential ADBF sketch.
    global_epsilon: the global DP epsilon parameter.
    sketch_operator_type: one of 'bayesian' and 'expectation'.
    epsilon_split : Ratio of privacy budget to spend to noise 1+ sketch. When
      epsilon_split=0 the 1+ sketch is created from the underlying exact set
      directly. epsilon_split should be smaller than 1.

  Returns:
    A SketchEstimatorConfig for stratified sketch with Exponential ADBF as its
    base sketch.

  Raises:
    ValueError: if the sketch_operator is not one of 'bayesian' and
    'expectation'.
  """
  # Local noise.
  if sketch_epsilon:
    sketch_epsilon_float = sketch_epsilon
    # The following denoiser is used by the cardinality estimator,
    # so the epsilon should be that after privacy budget (epsilon) splitting.
    sketch_denoiser = bloom_filters.SurrealDenoiser(
        epsilon=sketch_epsilon * epsilon_split)
  else:
    sketch_epsilon_float = float('inf')
    sketch_denoiser = None

  # Global noise.
  if global_epsilon is not None:
    estimate_noiser = estimator_noisers.GeometricEstimateNoiser(
        epsilon=global_epsilon)
  else:
    estimate_noiser = None

  if sketch_operator_type == SKETCH_OPERATOR_EXPECTATION:
    sketch_operator = (
        bloom_filter_sketch_operators.ExpectationApproximationSketchOperator(
            estimation_method=bloom_filters.FirstMomentEstimator.METHOD_EXP))
  elif sketch_operator_type == SKETCH_OPERATOR_BAYESIAN:
    sketch_operator = (
        bloom_filter_sketch_operators.BayesianApproximationSketchOperator(
            estimation_method=bloom_filters.FirstMomentEstimator.METHOD_EXP))
  else:
    raise ValueError('sketch operator should be one of '
                     '"{SKETCH_OPERATOR_BAYESIAN}" and '
                     '"{SKETCH_OPERATOR_EXPECTATION}".')

  return SketchEstimatorConfig(
      name=construct_sketch_estimator_config_name(
          sketch_name='stratified_sketch_exp_adbf',
          sketch_config=f'{length}_{EXP_ADBF_DECAY_RATE}',
          estimator_name=f'first_moment_estimator_exp_{sketch_operator_type}',
          sketch_epsilon=sketch_epsilon,
          estimate_epsilon=global_epsilon,
          max_frequency=str(max_frequency)),
      sketch_factory=stratified_sketch.StratifiedSketch.get_sketch_factory(
          max_freq=max_frequency,
          cardinality_sketch_factory=(
              bloom_filters.ExponentialBloomFilter.get_sketch_factory(
                  length=length, decay_rate=EXP_ADBF_DECAY_RATE)
          ),
          noiser_class=bloom_filters.BlipNoiser,
          epsilon=sketch_epsilon_float,
          epsilon_split=epsilon_split,
          union=sketch_operator.union,
      ),
      estimator=stratified_sketch.SequentialEstimator(
          sketch_operator=sketch_operator,
          cardinality_estimator=bloom_filters.FirstMomentEstimator(
              method=bloom_filters.FirstMomentEstimator.METHOD_EXP,
              denoiser=sketch_denoiser,
              noiser=estimate_noiser,
          ),
      ),
      max_frequency=max_frequency,
  )


def _exact_multi_set(max_frequency):
  return SketchEstimatorConfig(
      name=construct_sketch_estimator_config_name(
          sketch_name='exact_multi_set',
          sketch_config='10000',
          estimator_name='lossless',
          max_frequency=str(int(max_frequency))),
      sketch_factory=exact_set.ExactMultiSet.get_sketch_factory(),
      estimator=exact_set.LosslessEstimator(),
      max_frequency=max_frequency,
  )


def _exp_same_key_aggregator(max_frequency, global_epsilon, length):
  """Create an ExponentialSameKeyAggregator config.

  Args:
    max_frequency: the maximum frequency to estimate.
    global_epsilon: the global DP epsilon parameter.
    length: the length of the ExponentialSameKeyAggregator.

  Returns:
    A SketchEstimatorConfig of ExponentialSameKeyAggregator.
  """
  if global_epsilon is not None:
    estimate_noiser_class = estimator_noisers.GeometricEstimateNoiser
  else:
    estimate_noiser_class = None

  return SketchEstimatorConfig(
      name=construct_sketch_estimator_config_name(
          sketch_name='exp_same_key_aggregator',
          sketch_config='_'.join([str(int(length)), '10']),
          estimator_name='standardized_histogram',
          estimate_epsilon=global_epsilon,
          max_frequency=str(max_frequency)),
      sketch_factory=(
          same_key_aggregator.ExponentialSameKeyAggregator.get_sketch_factory(
              length, decay_rate=EXP_ADBF_DECAY_RATE)),
      estimator=same_key_aggregator.StandardizedHistogramEstimator(
          max_freq=max_frequency,
          noiser_class=estimate_noiser_class,
          epsilon=global_epsilon,
      ),
      max_frequency=max_frequency,
  )


def _generate_frequency_estimator_configs(max_frequency):
  """Create frequency estimator configurations."""
  configs = []

  # Stratified Sketch based on Vector-of-Counts.
  for epsilon, clip, length in itertools.product(SKETCH_EPSILON_VALUES,
                                                 [False, True],
                                                 VOC_LENGTH_LIST):
    configs.append(
        _stratiefied_sketch_vector_of_counts(max_frequency, clip, length,
                                             epsilon)
    )

  # Stratified Sketch based on exponential ADBF.
  for sketch_epsilon, global_epsilon, length, sketch_operator_type in (
      itertools.product(
          SKETCH_EPSILON_VALUES, ESTIMATE_EPSILON_VALUES, ADBF_LENGTH_LIST,
          SKETCH_OPERATOR_LIST)):
    configs.append(
        _stratiefied_sketch_exponential_adbf(max_frequency, length,
                                             sketch_epsilon, global_epsilon,
                                             sketch_operator_type)
    )

    configs.append(
        _stratiefied_sketch_geo_adbf(max_frequency, length,
                                     sketch_epsilon, global_epsilon)
    )
  # Exact set.
  configs.append(_exact_multi_set(max_frequency))

  # Same-key-aggregator.
  for global_epsilon, length in itertools.product(ESTIMATE_EPSILON_VALUES,
                                                  ADBF_LENGTH_LIST):
    configs.append(
        _exp_same_key_aggregator(max_frequency, global_epsilon, length))

  return tuple(configs)


def get_estimator_configs(estimator_names, max_frequency):
  """Returns a list of estimator configs by name.

  Args:
    estimator_names: a list of estimators defined in the evaluation_configs.
    max_frequency: an integer value of the maximum frequency level.

  Returns:
    A list of SketchEstimatorConfig.

  Raises:
    ValueError: if the estimator_names is not given, or any element of
      estimator_names is not defined in the evaluation_configs.
  """
  if not estimator_names:
    raise ValueError('No estimators were specified.')

  all_estimators = {
      conf.name: conf for conf in
      _generate_cardinality_estimator_configs()
      + _generate_frequency_estimator_configs(max_frequency)}
  estimator_list = [all_estimators[c] for c in estimator_names
                    if c in all_estimators]

  if len(estimator_list) == len(estimator_names):
    return estimator_list

  invalid_estimator_names = [c for c in estimator_names
                             if c not in all_estimators]

  raise ValueError('Invalid estimator(s): {}\nSupported estimators: {}'.
                   format(','.join(invalid_estimator_names),
                          ',\n'.join(all_estimators.keys())))<|MERGE_RESOLUTION|>--- conflicted
+++ resolved
@@ -91,9 +91,9 @@
 ESTIMATE_EPSILON_VALUES = (math.log(3), None)
 GLOBAL_DP_LIMIT_TEST_EPSILON_VALUES = [
     math.log(3) / x for x in [
-<<<<<<< HEAD
-        1, 2, 4, 10, 100, 200, 300, 400, 500, 600, 700, 800, 900, 1000]
-] + [None]
+        1, 2, 4, 10, 100, 200, 300, 400, 500, 600, 700, 800, 900, 1000,
+        2000, 3000, 4000, 5000, 6000, 7000, 8000, 9000, 10000]
+]
 # When we would like to split budget over multiple queries, having delta greater
 # than zero is often helpful in allowing us to use smaller amount of noise.
 ESTIMATE_EPSILON_DELTA_VALUES = [
@@ -101,18 +101,18 @@
 ]
 # The number of estimate queries for which the budget will be split over.
 NUM_ESTIMATE_QUERIES_VALUES = [
-    1, 2, 4, 10, 100, 200, 300, 400, 500, 600, 700, 800, 900, 1000, 2000, 3000,
-    4000, 5000, 6000, 7000, 8000, 9000, 10000, 50000, 100000, 500000, 1000000]
-=======
-        1, 2, 4, 10, 100, 200, 300, 400, 500, 600, 700, 800, 900, 1000,
-        2000, 3000, 4000, 5000, 6000, 7000, 8000, 9000, 10000]
+    1, 2, 4, 10, 100, 200, 300, 400, 500, 600, 700, 800, 900, 1_000, 2_000,
+    3_000, 4_000, 5_000, 6_000, 7_000, 8_000, 9_000, 10_000, 50_000, 100_000,
+    500_000, 1_000_000
 ]
 
 # The number of decimal points to keep of the epsilon part of the
 # SketchEstimatorConfig name.
 EPSILON_DECIMALS = 4
 EPSILON_DECIMALS_LIMIT_TEST = 8
->>>>>>> ec4dcec7
+# The number of decimal points to keep of the delta part of the
+# SketchEstimatorConfig name.
+DELTA_DECIMALS = 7
 
 # The length of the Any Distribution Bloom Filters.
 # We use the np.array with dtype so as to make sure that the lengths are all
@@ -842,7 +842,9 @@
 
 
 def _format_privacy_parameters(dp_type, epsilon=None, delta=None, num_queries=1,
-                               noise_type=None, decimals=7):
+                               noise_type=None,
+                               epsilon_decimals=EPSILON_DECIMALS,
+                               delta_decimals=DELTA_DECIMALS):
   """Format privacy parameters to string.
 
   Args:
@@ -853,8 +855,10 @@
     num_queries: the number of queries over which the privacy budget is split.
     noise_type: the type of noise added. When set, must be one of GEOMETRIC_NOISE
       or GAUSSIAN_NOISE.
-    decimals: an integer value which set the number of decimal points of the
-      epsilon, delta to keep in the output string.
+    epsilon_decimals: an integer value which set the number of decimal points of
+      the epsilon to keep. By default, set to EPSILON_DECIMALS.
+    delta_decimals: an integer value which set the number of decimal points of
+      the delta to keep. By default, set to DELTA_DECIMALS.
 
   Returns:
     A string representation of the given privacy parameters.
@@ -874,11 +878,11 @@
       raise ValueError(f'dp_type should be one of "{GLOBAL_DP_STR}" and '
                        f'"{LOCAL_DP_STR}".')
 
-  epsilon_str = f'{epsilon:.{decimals}f}'
+  epsilon_str = f'{epsilon:.{epsilon_decimals}f}'
 
   if delta is None:
     delta = 0
-  delta_str = f'{delta:.{decimals}f}'
+  delta_str = f'{delta:.{delta_decimals}f}'
     
   split_str = f'-budget_split-{num_queries}' if num_queries else ''
   
@@ -889,15 +893,12 @@
 def construct_sketch_estimator_config_name(sketch_name, sketch_config,
                                            estimator_name, sketch_epsilon=None,
                                            estimate_epsilon=None,
-<<<<<<< HEAD
                                            estimate_delta=None,
                                            num_estimate_queries=None,
                                            noise_type=None,
-                                           max_frequency=None):
-=======
                                            max_frequency=None,
-                                           decimals=EPSILON_DECIMALS):
->>>>>>> ec4dcec7
+                                           epsilon_decimals=EPSILON_DECIMALS,
+                                           delta_decimals=DELTA_DECIMALS):
   """Construct the name attribute for SketchEstimatorConfig.
 
   The name will be in the format of
@@ -920,8 +921,10 @@
       of GEOMETRIC_NOISE or GAUSSIAN_NOISE.
     max_frequency: an optional maximum frequency level. If not given, will not
       be added to the name.
-    decimals: an integer value which set the number of decimal points of the
-      epsilon to keep. By default, set to EPSILON_DECIMALS.
+    epsilon_decimals: an integer value which set the number of decimal points of
+      the epsilon to keep. By default, set to EPSILON_DECIMALS.
+    delta_decimals: an integer value which set the number of decimal points of
+      the delta to keep. By default, set to DELTA_DECIMALS.
 
   Returns:
     The name of the SketchEstimatorConfig.
@@ -931,19 +934,17 @@
   """
   for s in [sketch_name, sketch_config, estimator_name]:
     assert '-' not in s, f'Input should not contain "-", given {s}.'
-<<<<<<< HEAD
-  sketch_epsilon = _format_epsilon(LOCAL_DP_STR, sketch_epsilon)
+  sketch_epsilon = _format_epsilon(
+    LOCAL_DP_STR, epsilon=sketch_epsilon, decimals=epsilon_decimals)
   if num_estimate_queries is None:
     estimate_privacy_parameters = _format_epsilon(GLOBAL_DP_STR,
-                                                  epsilon=estimate_epsilon)
+                                                  epsilon=estimate_epsilon,
+                                                  decimals=epsilon_decimals)
   else:
     estimate_privacy_parameters = _format_privacy_parameters(
         GLOBAL_DP_STR, epsilon=estimate_epsilon, delta=estimate_delta,
-        num_queries=num_estimate_queries, noise_type=noise_type)
-=======
-  sketch_epsilon = _format_epsilon(LOCAL_DP_STR, sketch_epsilon, decimals)
-  estimate_epsilon = _format_epsilon(GLOBAL_DP_STR, estimate_epsilon, decimals)
->>>>>>> ec4dcec7
+        num_queries=num_estimate_queries, noise_type=noise_type,
+        epsilon_decimals=epsilon_decimals, delta_decimals=delta_decimals)
   result = '-'.join([sketch_name, sketch_config, estimator_name, sketch_epsilon,
                      estimate_privacy_parameters])
   if max_frequency is not None:
@@ -1155,18 +1156,12 @@
   )
 
 
-<<<<<<< HEAD
 def _exp_bloom_filter_first_moment_exp(length, sketch_epsilon=None,
                                        estimate_epsilon=None,
                                        estimate_delta=None,
                                        num_estimate_queries=None,
-                                       noise_type=GEOMETRIC_NOISE):
-=======
-def _exp_bloom_filter_first_moment_exp(
-    length, sketch_epsilon=None,
-    estimate_epsilon=None,
-    epsilon_decimals=EPSILON_DECIMALS):
->>>>>>> ec4dcec7
+                                       noise_type=GEOMETRIC_NOISE,
+                                        epsilon_decimals=EPSILON_DECIMALS):
   """Generate a SketchEstimatorConfig for Exponential Bloom Filters.
 
   The decay rate is 10.
@@ -1176,18 +1171,15 @@
     sketch_epsilon: a differential private parameter for the sketch.
     estimate_epsilon: a differential private parameter for the estimated
       cardinality.
-<<<<<<< HEAD
     estimate_delta: an optional differential private parameter for the
       estimate.
     num_estimate_queries: the number of queries over which the privacy budget
       for the estimate is split.
     noise_type: the type of noise added to each estimate. When noise is added,
       must be one of GEOMETRIC_NOISE, GAUSSIAN_NOISE or None.
-=======
     epsilon_decimals: an integer value which set the number of decimal
       points of the global epsilon to keep. By default, set to
       EPSILON_DECIMALS.
->>>>>>> ec4dcec7
 
   Returns:
     A SketchEstimatorConfig for Exponential Bloom Filters of with decay rate
@@ -1227,13 +1219,10 @@
           estimator_name='first_moment_exp',
           sketch_epsilon=sketch_epsilon,
           estimate_epsilon=estimate_epsilon,
-<<<<<<< HEAD
           estimate_delta=estimate_delta,
           num_estimate_queries=num_estimate_queries,
-          noise_type=noise_type),
-=======
-          decimals=epsilon_decimals),
->>>>>>> ec4dcec7
+          noise_type=noise_type,
+          epsilon_decimals=epsilon_decimals),
       sketch_factory=bloom_filters.ExponentialBloomFilter.get_sketch_factory(
           length=length, decay_rate=EXP_ADBF_DECAY_RATE),
       estimator=bloom_filters.FirstMomentEstimator(
@@ -1389,7 +1378,7 @@
           configs.append(config_constructor(length, sketch_epsilon,
                                             estimate_epsilon))
 
-<<<<<<< HEAD
+
   # Configs for testing global DP budget split
   for length in ADBF_LENGTH_LIST:
     for estimate_epsilon, estimate_delta in ESTIMATE_EPSILON_DELTA_VALUES:
@@ -1400,14 +1389,14 @@
             estimate_delta=estimate_delta,
             num_estimate_queries=num_estimate_queries,
             noise_type=noise_type))
-=======
+
   # Construct configs for limit test under the global DP theme.
   for length in ADBF_LENGTH_LIST:
     for estimate_epsilon in GLOBAL_DP_LIMIT_TEST_EPSILON_VALUES:
       configs.append(_exp_bloom_filter_first_moment_exp(
-          length, None, estimate_epsilon,
-          EPSILON_DECIMALS_LIMIT_TEST))
->>>>>>> ec4dcec7
+          length, sketch_epsilon=None, estimate_epsilon=estimate_epsilon,
+          epsilon_decimals=EPSILON_DECIMALS_LIMIT_TEST))
+
 
   # Configs of Vector-of-Counts.
   for sketch_epsilon in SKETCH_EPSILON_VALUES:
