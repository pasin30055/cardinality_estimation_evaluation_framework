# Copyright 2020 The Private Cardinality Estimation Framework Authors
#
# Licensed under the Apache License, Version 2.0 (the "License");
# you may not use this file except in compliance with the License.
# You may obtain a copy of the License at
#
#      http://www.apache.org/licenses/LICENSE-2.0
#
# Unless required by applicable law or agreed to in writing, software
# distributed under the License is distributed on an "AS IS" BASIS,
# WITHOUT WARRANTIES OR CONDITIONS OF ANY KIND, either express or implied.
# See the License for the specific language governing permissions and
# limitations under the License.
"""Tests for wfa_cardinality_estimation_evaluation_framework.evaluations.data.evaluation_configs."""
import math
from unittest import mock
from absl.testing import absltest
from absl.testing import parameterized
import numpy as np

from wfa_cardinality_estimation_evaluation_framework.evaluations import configs
from wfa_cardinality_estimation_evaluation_framework.evaluations.data import evaluation_configs
from wfa_cardinality_estimation_evaluation_framework.evaluations.data.evaluation_configs import _stress_test_cardinality_global_dp
from wfa_cardinality_estimation_evaluation_framework.evaluations.data.evaluation_configs import _complete_test_with_selected_parameters
from wfa_cardinality_estimation_evaluation_framework.evaluations.data.evaluation_configs import GAUSSIAN_NOISE
from wfa_cardinality_estimation_evaluation_framework.evaluations.data.evaluation_configs import GLOBAL_DP_STR
from wfa_cardinality_estimation_evaluation_framework.evaluations.data.evaluation_configs import LOCAL_DP_STR
from wfa_cardinality_estimation_evaluation_framework.evaluations.data.evaluation_configs import NO_GLOBAL_DP_STR
from wfa_cardinality_estimation_evaluation_framework.evaluations.data.evaluation_configs import NO_LOCAL_DP_STR
from wfa_cardinality_estimation_evaluation_framework.simulations import set_generator


class EvaluationConfigTest(parameterized.TestCase):

  EVALUATION_CONFIGS_MODULE = (
      'wfa_cardinality_estimation_evaluation_framework.evaluations.data.'
      + 'evaluation_configs.')

  def test_smoke_test(self):
    configs = evaluation_configs._smoke_test(4)
    self.assertEqual(configs.name, 'smoke_test')
    self.assertEqual(configs.num_runs, 4)
    self.assertLen(configs.scenario_config_list, 5)

  def test_frequency_smoke_test(self):
    configs = evaluation_configs._frequency_smoke_test(4)
    self.assertEqual(configs.name, 'frequency_smoke_test')
    self.assertEqual(configs.num_runs, 4)
    self.assertLen(configs.scenario_config_list, 3)

  def test_complete_frequency_test_with_selected_parameters(self):
    configs = evaluation_configs._complete_frequency_test_with_selected_parameters(4)
    self.assertEqual(configs.name, 'complete_frequency_test_with_selected_parameters')
    self.assertEqual(configs.num_runs, 4)

  @mock.patch(EVALUATION_CONFIGS_MODULE + '_generate_freq_configs_scenario_1')
  @mock.patch(EVALUATION_CONFIGS_MODULE + '_generate_freq_configs_scenario_2')
  @mock.patch(EVALUATION_CONFIGS_MODULE + '_generate_freq_configs_scenario_3')
  def test_complete_frequency_test_with_selected_parameters_all_scenarios_used(
      self,
      scenario_config_1,
      scenario_config_2,
      scenario_config_3):
    """Test all the scenarios are concluded in the complete test."""
    _ = evaluation_configs._complete_frequency_test_with_selected_parameters(
        num_runs=1)
    self.assertTrue(scenario_config_1.called, 'Scenario 1 not included.')
    self.assertTrue(scenario_config_2.called, 'Scenario 2 not included.')
    self.assertTrue(scenario_config_3.called, 'Scenario 3 not included.')

  @parameterized.parameters(
      (2000, None, 'independent-universe_size:2000'),
      (2000, 0.2, 'remarketing-remarketing_size:400-universe_size:2000'),
  )
  def test_generate_configs_scenario_1_2_set_sizes_correct(
    self, universe_size, remarketing_rate, type_header
  ):
    conf_list = evaluation_configs._generate_configs_scenario_1_2(
        universe_size=universe_size,
        num_sets=3,
        small_set_size=50,
        large_set_size=100,
        remarketing_rate=remarketing_rate,
    )
    result = {}
    for conf in conf_list:
      gen = conf.set_generator_factory(np.random.RandomState(1))
      result[conf.name] = [len(set_ids) for set_ids in gen]

    expected = {
      f'{type_header}-small_set:50-large_set:100-'
      'set_type:1st_half_small_2nd_half_large': [50, 100, 100],
      f'{type_header}-small_set:50-large_set:100-'
      'set_type:1st_small_then_large': [50, 100, 100],
      f'{type_header}-small_set:50-large_set:100-'
      'set_type:all_large': [100, 100, 100],
      f'{type_header}-small_set:50-large_set:100-'
      'set_type:all_small': [50, 50, 50],
      f'{type_header}-small_set:50-large_set:100-'
      'set_type:small_then_last_large': [50, 50, 100],
      f'{type_header}-small_set:50-large_set:100-'
      'set_type:gradually_smaller': [100, 70, 57],
    }

    self.assertEqual(result, expected)

  @parameterized.parameters(
      (set_generator.USER_ACTIVITY_ASSOCIATION_INDEPENDENT),
      (set_generator.USER_ACTIVITY_ASSOCIATION_IDENTICAL),
  )
  def test_generate_configs_scenario_3_set_sizes_correct(self, activity):
    conf_list = evaluation_configs._generate_configs_scenario_3(
        universe_size=200,
        num_sets=3,
        small_set_size=50,
        large_set_size=100,
        user_activity_assciation=(activity)
    )

    result = {}
    for conf in conf_list:
      gen = conf.set_generator_factory(np.random.RandomState(1))
      result[conf.name] = [len(set_ids) for set_ids in gen]

    expected = {
        f'exponential_bow-user_activity_association:{activity}-'
        'universe_size:200-small_set:50-large_set:100-set_type:all_small': [
            48, 48, 48],
        f'exponential_bow-user_activity_association:{activity}-'
        'universe_size:200-small_set:50-large_set:100-set_type:all_large': [
            84, 84, 84],
        f'exponential_bow-user_activity_association:{activity}-'
        'universe_size:200-small_set:50-large_set:100-'
        'set_type:1st_small_then_large': [48, 84, 84],
        f'exponential_bow-user_activity_association:{activity}-'
        'universe_size:200-small_set:50-large_set:100-'
        'set_type:1st_half_small_2nd_half_large': [48, 84, 84],
        f'exponential_bow-user_activity_association:{activity}-'
        'universe_size:200-small_set:50-large_set:100-'
        'set_type:small_then_last_large': [48, 48, 84],
        f'exponential_bow-user_activity_association:{activity}-'
        'universe_size:200-small_set:50-large_set:100-'
        'set_type:gradually_smaller': [84, 66, 55]
    }

    self.assertEqual(result, expected)

  def test_generate_configs_scenario_4a_set_sizes_correct(self):
    conf_list = evaluation_configs._generate_configs_scenario_4a(
        universe_size=10,
        num_sets=3,
        small_set_size=2,
        large_set_size=8
    )

    result = {}
    for conf in conf_list:
      gen = conf.set_generator_factory(np.random.RandomState(1))
      result[conf.name] = [len(set_ids) for set_ids in gen]

    expected = {
        'fully_overlapped-universe_size:10-num_sets:3-set_sizes:2': [2, 2, 2],
        'fully_overlapped-universe_size:10-num_sets:3-set_sizes:8': [8, 8, 8]
    }

    self.assertEqual(result, expected)

  @parameterized.parameters(
      (100000, None, None, "geo_bloom_filter-100000_0.000020"
      "-first_moment_geo-no_local_dp-no_global_dp"),
      (250000, None, None, "geo_bloom_filter-250000_0.000008"
      "-first_moment_geo-no_local_dp-no_global_dp"),
      (250000, math.log(3), math.log(3), "geo_bloom_filter-"
      "250000_0.000008-first_moment_geo-no_local_dp-no_global_dp"),
      (250000, math.log(3), None, "geo_bloom_filter-"
      "250000_0.000008-first_moment_geo-no_local_dp-no_global_dp"),
      (250000, None, math.log(3), "geo_bloom_filter-250000_0.000008"
      "-first_moment_geo-no_local_dp-no_global_dp"),
  )
  def test_geo_bloom_filter_first_moment_geo(self,
      length, sketch_epsilon, estimate_epsilon, expected):
    conf = evaluation_configs._geo_bloom_filter_first_moment_geo(
        length, None, None)
    self.assertEqual(conf.name, expected)

  def test_generate_configs_scenario_4b_set_sizes_correct(self):
    conf_list = evaluation_configs._generate_configs_scenario_4b(
        universe_size=10,
        num_sets=3,
        small_set_size=2,
        large_set_size=8,
        order=set_generator.ORDER_REVERSED
    )

    result = {}
    for conf in conf_list:
      gen = conf.set_generator_factory(np.random.RandomState(1))
      result[conf.name] = [len(set_ids) for set_ids in gen]

    expected = {
        'subset-universe_size:10-order:reversed-num_large_sets:1-'
        'num_small_sets:2-large_set_size:8-small_set_size:2': [2, 2, 8],
        'subset-universe_size:10-order:reversed-num_large_sets:2-'
        'num_small_sets:1-large_set_size:8-small_set_size:2': [2, 8, 8]
    }

    self.assertEqual(result, expected)

  def test_generate_configs_scenario_5(self):
    conf_list = evaluation_configs._generate_configs_scenario_5(
        num_sets=3,
        small_set_size=2,
        large_set_size=8,
        order=set_generator.ORDER_ORIGINAL,
        shared_prop_list=[0.1]
    )

    result = {}
    for conf in conf_list:
      gen = conf.set_generator_factory(np.random.RandomState(1))
      result[conf.name] = [len(set_ids) for set_ids in gen]

    expected = {
        'sequentially_correlated-order:original-'
        'correlated_sets:all-shared_prop:0.1-'
        'set_type:1st_half_large_2nd_half_small-'
        'large_set_size:8-small_set_size:2': [8, 2, 2],
        'sequentially_correlated-order:original-'
        'correlated_sets:all-shared_prop:0.1-'
        'set_type:1st_half_small_2nd_half_large-'
        'large_set_size:8-small_set_size:2': [2, 8, 8],
        'sequentially_correlated-order:original-'
        'correlated_sets:all-shared_prop:0.1-'
        'set_type:1st_large_then_small-'
        'large_set_size:8-small_set_size:2': [8, 2, 2],
        'sequentially_correlated-order:original-'
        'correlated_sets:all-shared_prop:0.1-'
        'set_type:1st_small_then_large-'
        'large_set_size:8-small_set_size:2': [2, 8, 8],
        'sequentially_correlated-order:original-'
        'correlated_sets:all-shared_prop:0.1-'
        'set_type:all_large_except_middle_small-'
        'large_set_size:8-small_set_size:2': [8, 2, 8],
        'sequentially_correlated-order:original-'
        'correlated_sets:all-shared_prop:0.1-'
        'set_type:all_small_except_middle_large-'
        'large_set_size:8-small_set_size:2': [2, 8, 2],
        'sequentially_correlated-order:original-'
        'correlated_sets:all-shared_prop:0.1-'
        'set_type:large_then_last_small-'
        'large_set_size:8-small_set_size:2': [8, 8, 2],
        'sequentially_correlated-order:original-'
        'correlated_sets:all-shared_prop:0.1-'
        'set_type:repeated_small_large-'
        'large_set_size:8-small_set_size:2': [2, 8, 2],
        'sequentially_correlated-order:original-'
        'correlated_sets:all-shared_prop:0.1-'
        'set_type:small_then_last_large-'
        'large_set_size:8-small_set_size:2': [2, 2, 8],
        'sequentially_correlated-order:original-'
        'correlated_sets:one-shared_prop:0.1-'
        'set_type:1st_half_large_2nd_half_small-'
        'large_set_size:8-small_set_size:2': [8, 2, 2],
        'sequentially_correlated-order:original-'
        'correlated_sets:one-shared_prop:0.1-'
        'set_type:1st_half_small_2nd_half_large-'
        'large_set_size:8-small_set_size:2': [2, 8, 8],
        'sequentially_correlated-order:original-'
        'correlated_sets:one-shared_prop:0.1-'
        'set_type:1st_large_then_small-'
        'large_set_size:8-small_set_size:2': [8, 2, 2],
        'sequentially_correlated-order:original-'
        'correlated_sets:one-shared_prop:0.1-'
        'set_type:1st_small_then_large-'
        'large_set_size:8-small_set_size:2': [2, 8, 8],
        'sequentially_correlated-order:original-'
        'correlated_sets:one-shared_prop:0.1-'
        'set_type:all_large_except_middle_small-'
        'large_set_size:8-small_set_size:2': [8, 2, 8],
        'sequentially_correlated-order:original-'
        'correlated_sets:one-shared_prop:0.1-'
        'set_type:all_small_except_middle_large-'
        'large_set_size:8-small_set_size:2': [2, 8, 2],
        'sequentially_correlated-order:original-'
        'correlated_sets:one-shared_prop:0.1-'
        'set_type:large_then_last_small-'
        'large_set_size:8-small_set_size:2': [8, 8, 2],
        'sequentially_correlated-order:original-'
        'correlated_sets:one-shared_prop:0.1-'
        'set_type:repeated_small_large-'
        'large_set_size:8-small_set_size:2': [2, 8, 2],
        'sequentially_correlated-order:original-'
        'correlated_sets:one-shared_prop:0.1-'
        'set_type:small_then_last_large-'
        'large_set_size:8-small_set_size:2': [2, 2, 8],
        'sequentially_correlated-order:original-'
        'correlated_sets:all-shared_prop:0.1-'
        'set_type:all_large-'
        'large_set_size:8-small_set_size:2': [8, 8, 8],
        'sequentially_correlated-order:original-'
        'correlated_sets:all-shared_prop:0.1-'
        'set_type:all_small-'
        'large_set_size:8-small_set_size:2': [2, 2, 2],
        'sequentially_correlated-order:original-'
        'correlated_sets:all-shared_prop:0.1-'
        'set_type:gradually_smaller-'
        'large_set_size:8-small_set_size:2': [8, 5, 4],
        'sequentially_correlated-order:original-'
        'correlated_sets:one-shared_prop:0.1-'
        'set_type:all_large-'
        'large_set_size:8-small_set_size:2': [8, 8, 8],
        'sequentially_correlated-order:original-'
        'correlated_sets:one-shared_prop:0.1-'
        'set_type:all_small-'
        'large_set_size:8-small_set_size:2': [2, 2, 2],
        'sequentially_correlated-order:original-'
        'correlated_sets:one-shared_prop:0.1-'
        'set_type:gradually_smaller-'
        'large_set_size:8-small_set_size:2': [8, 5, 4],
    }

    self.assertEqual(result, expected)

  @mock.patch(EVALUATION_CONFIGS_MODULE + '_generate_configs_scenario_1_2')
  @mock.patch(EVALUATION_CONFIGS_MODULE + '_generate_configs_scenario_3')
  @mock.patch(EVALUATION_CONFIGS_MODULE + '_generate_configs_scenario_4a')
  @mock.patch(EVALUATION_CONFIGS_MODULE + '_generate_configs_scenario_4b')
  @mock.patch(EVALUATION_CONFIGS_MODULE + '_generate_configs_scenario_5')
  def test_complete_test_with_selected_parameters_all_scenario_used(
      self,
      scenario_config_1_2,
      scenario_config_3,
      scenario_config_4a,
      scenario_config_4b,
      scenario_config_5):
    """Test all the scenarios are concluded in the complete test."""
    _ = _complete_test_with_selected_parameters(num_runs=1)
    self.assertTrue(scenario_config_1_2.called, 'Scenario 1/2 not included.')
    self.assertTrue(scenario_config_3.called, 'Scenario 3 not included.')
    self.assertTrue(scenario_config_4a.called, 'Scenario 4a not included.')
    self.assertTrue(scenario_config_4b.called, 'Scenario 4b not included.')
    self.assertTrue(scenario_config_5.called, 'Scenario 5 not included.')

  def test_complete_test_with_selected_parameters_contains_scenario_configs(
      self):
    eval_configs = _complete_test_with_selected_parameters(num_runs=1)
    for scenario_config in eval_configs.scenario_config_list:
      self.assertIsInstance(scenario_config, configs.ScenarioConfig)

  def test_cardinality_global_dp_stress_test(self):
    eval_configs = _stress_test_cardinality_global_dp(
        universe_size=None, num_runs=1)
    for scenario_config in eval_configs.scenario_config_list:
      self.assertIsInstance(scenario_config, configs.ScenarioConfig)
      gen = scenario_config.set_generator_factory(np.random.RandomState(0))
      reach = float(scenario_config.name.split('-')[1].lstrip('reach:'))
      set_ids_list = [set_ids for set_ids in gen]
      self.assertLen(set_ids_list, 1)
      self.assertLen(set_ids_list[0], reach)

  @parameterized.parameters(
      (LOCAL_DP_STR, None, NO_LOCAL_DP_STR),
      (GLOBAL_DP_STR, None, NO_GLOBAL_DP_STR),
      (LOCAL_DP_STR, math.log(3), LOCAL_DP_STR + '_1.0986'),
      (GLOBAL_DP_STR, math.log(3), GLOBAL_DP_STR + '_1.0986'),
      (LOCAL_DP_STR, '1.09861', LOCAL_DP_STR + '_1.0986'),
      (GLOBAL_DP_STR, '1.09861', GLOBAL_DP_STR + '_1.0986'),
      (LOCAL_DP_STR, 0, LOCAL_DP_STR + '_0.0000'),
      (GLOBAL_DP_STR, 0, GLOBAL_DP_STR + '_0.0000'),
  )
  def test_format_epsilon_correct(self, dp_type, epsilon, expected):
    self.assertEqual(evaluation_configs._format_epsilon(dp_type, epsilon),
                     expected)

  @parameterized.parameters(
      (LOCAL_DP_STR, None, None, None, None, NO_LOCAL_DP_STR),
      (GLOBAL_DP_STR, None, None, None, None, NO_GLOBAL_DP_STR),
      (LOCAL_DP_STR, math.log(3), None, None, None,
       LOCAL_DP_STR + '_1.0986,0.0000'),
      (GLOBAL_DP_STR, math.log(3), 0.1, None, None,
       GLOBAL_DP_STR + '_1.0986,0.1000'),
      (LOCAL_DP_STR, 1.09, 0.01, 3, None,
       LOCAL_DP_STR + '_1.0900,0.0100-budget_split-3'),
      (GLOBAL_DP_STR, 3.055, 0.001, 5, GAUSSIAN_NOISE,
       GLOBAL_DP_STR + '_3.0550,0.0010-' + GAUSSIAN_NOISE + '-budget_split-5'),
  )
  def test_format_privacy_parameters_correct(
    self, dp_type, epsilon, delta, num_queries, noise_type, expected):
    self.assertEqual(evaluation_configs._format_privacy_parameters(
      dp_type, epsilon=epsilon, delta=delta, num_queries=num_queries,
      noise_type=noise_type, decimals=4),
    expected)

  def test_construct_sketch_estimator_config_name_cardinality_estimator(self):
    name = evaluation_configs.construct_sketch_estimator_config_name(
        sketch_name='vector_of_counts',
        sketch_config='4096',
        estimator_name='sequential',
        sketch_epsilon=None,
        estimate_epsilon=1,
    )
    expected = (
        'vector_of_counts-4096-sequential'
        f'-{NO_LOCAL_DP_STR}'
        f'-{GLOBAL_DP_STR}_1.0000')
    self.assertEqual(name, expected)

  def test_construct_sketch_estimator_config_name_frequency_estimator(self):
    name = evaluation_configs.construct_sketch_estimator_config_name(
        sketch_name='exact_set',
        sketch_config='1000',
        estimator_name='lossless',
        max_frequency=5,
    )
    expected = (
        'exact_set-1000-lossless'
        f'-{NO_LOCAL_DP_STR}'
        f'-{NO_GLOBAL_DP_STR}'
        '-5')
    self.assertEqual(name, expected)

  @parameterized.parameters(
      ('vector-of_counts', '4096', 'sequential'),
      ('vector_of_counts', '4096-0', 'sequential'),
      ('vector_of_counts', '4096', 'pairwise-sequential')
  )
  def test_construct_sketch_estimator_config_raise_invalid_input(
      self, sketch_name, sketch_config, estimator_name):
    with self.assertRaises(AssertionError):
      evaluation_configs.construct_sketch_estimator_config_name(
          sketch_name, sketch_config, estimator_name)

  def test_independent_set_estimator_estimate_correct(self):
    """Test if the independent set estimator's reach estimate is correct."""
    sketch_estimator_config = evaluation_configs._independent_set_estimator()
    sketches = []
    reach = 1000
    for _ in range(2):
      sketch = sketch_estimator_config.sketch_factory(1)
      sketch.add_ids(list(range(reach)))
      sketches.append(sketch)
    estimated = sketch_estimator_config.estimator(sketches)

    # Calculate the true reach.
    reach_rate = reach / evaluation_configs.UNIVERSE_SIZE_VALUE
    expected = [
        (1 - (1 - reach_rate)**2),  # Reach percent of freq >= 1.
        reach_rate**2,  # Reach percent of freq >= 2.
    ]
    expected = [x * evaluation_configs.UNIVERSE_SIZE_VALUE for x in expected]
    for x, y in zip(estimated, expected):
      self.assertAlmostEqual(x, y)

<<<<<<< HEAD
  def test_exp_bloom_filter_first_moment_exp_with_budget_split(self):
    conf = evaluation_configs._exp_bloom_filter_first_moment_exp(
        length=5, estimate_epsilon=0.5, estimate_delta=0.03,
        noise_type=GAUSSIAN_NOISE, num_estimate_queries=25)
    self.assertEqual(
        conf.name,
        'exp_bloom_filter-5_10-first_moment_exp-no_local_dp-global_dp_'
        f'0.5000000,0.0300000-gaussian_noise-budget_split-25')
=======
  def test_exp_bloom_filter_first_moment_exp(self):
    conf = evaluation_configs._exp_bloom_filter_first_moment_exp(
        length=8, sketch_epsilon=1, estimate_epsilon=2,
        epsilon_decimals=2)
    self.assertEqual(
        conf.name,
        'exp_bloom_filter-8_10-first_moment_exp-local_dp_1.00'
        '-global_dp_2.00')

  def test_meta_voc_for_exp_adbf(self):
    conf = evaluation_configs._meta_voc_for_exp_adbf(
        adbf_length=16,
        adbf_decay_rate=2,
        voc_length=4,
        sketch_epsilon=1)
    self.assertEqual(
        conf.name,
        'exp_bloom_filter-16_2-meta_voc_4-local_dp_1.0000-no_global_dp',
        'Config name is not correct.')
    exp_adbf = conf.sketch_factory(1)
    self.assertLen(exp_adbf.sketch, 16)
    self.assertEqual(conf.estimator.adbf_estimator._method, 'exp')
    voc_sketch = conf.estimator.meta_sketch_factory(1)
    self.assertLen(voc_sketch.stats, 4)

  def test_meta_voc_for_bf(self):
    conf = evaluation_configs._meta_voc_for_bf(
        bf_length=16,
        voc_length=4,
        sketch_epsilon=1)
    self.assertEqual(
        conf.name,
        'bloom_filter-16-meta_voc_4-local_dp_1.0000-no_global_dp',
        'Config name is not correct.')
    bf = conf.sketch_factory(1)
    self.assertLen(bf.sketch, 16)
    bf.add(1)
    self.assertAlmostEqual(conf.estimator([bf])[0], 1.03, delta=1.03 * 0.1)
    voc_sketch = conf.estimator.meta_sketch_factory(1)
    self.assertLen(voc_sketch.stats, 4)
>>>>>>> ec4dcec7

  def test_get_estimator_configs_return_configs(self):
    expected_sketch_estimator_configs = [conf.name for conf in (
        evaluation_configs._generate_cardinality_estimator_configs())]
    sketch_estimator_configs = evaluation_configs.get_estimator_configs(
        expected_sketch_estimator_configs, 1)
    self.assertLen(sketch_estimator_configs,
                   len(expected_sketch_estimator_configs))
    for conf in sketch_estimator_configs:
      self.assertIn(conf.name, expected_sketch_estimator_configs)

  def test_stratiefied_sketch_vector_of_counts(self):
    conf = evaluation_configs._stratiefied_sketch_vector_of_counts(
        max_frequency=3,
        clip=True,
        length=1024,
        sketch_epsilon=math.log(3))
    self.assertEqual(conf.max_frequency, 3)
    self.assertEqual(
        conf.name,
        'stratified_sketch_vector_of_counts-1024-sequential_clip'
        '-local_dp_1.0986-no_global_dp-3')

  def test_exp_same_key_aggregator(self):
    conf = evaluation_configs._exp_same_key_aggregator(
        max_frequency=3, length=1e2, global_epsilon=1)
    self.assertEqual(conf.max_frequency, 3)
    self.assertEqual(
        conf.name,
        'exp_same_key_aggregator-100_10-standardized_histogram'
        '-no_local_dp-global_dp_1.0000-3')

  def test_stratiefied_sketch_exp_adbf(self):
    conf = evaluation_configs._stratiefied_sketch_exponential_adbf(
        max_frequency=3, length=100, sketch_epsilon=1, global_epsilon=1,
        sketch_operator_type='expectation')
    self.assertEqual(conf.max_frequency, 3)
    self.assertEqual(
        conf.name,
        'stratified_sketch_exp_adbf-100_10'
        '-first_moment_estimator_exp_expectation'
        '-local_dp_1.0000-global_dp_1.0000-3')

  def test_stratiefied_sketch_exp_adbf_sketch_operator(self):
    for sketch_operator_type in (evaluation_configs.SKETCH_OPERATOR_EXPECTATION,
                                 evaluation_configs.SKETCH_OPERATOR_BAYESIAN):
      conf = evaluation_configs._stratiefied_sketch_exponential_adbf(
          max_frequency=3, length=100, sketch_epsilon=1, global_epsilon=1,
          sketch_operator_type=sketch_operator_type)
      self.assertIn(sketch_operator_type, conf.name)

    with self.assertRaises(ValueError):
      _ = evaluation_configs._stratiefied_sketch_exponential_adbf(
          max_frequency=3, length=100, sketch_epsilon=1, global_epsilon=1,
          sketch_operator_type='other_type')

  @parameterized.parameters(
      (3, 100, 1, 1, 'stratified_sketch_geo_adbf-'
      '100_0.020000-first_moment_estimator_geo_expectation-local_dp_1.0000-'
      'global_dp_1.0000-3'),
      (3, 4000, 1, None, 'stratified_sketch_geo_adbf-'
      '4000_0.000500-first_moment_estimator_geo_expectation-local_dp_1.0000-'
      'no_global_dp-3'),
  )
  def test_stratiefied_sketch_geo_adbf(
    self, frequency, length, sketch_epsilon, global_epsilon, truth):
    conf = evaluation_configs._stratiefied_sketch_geo_adbf(
        frequency, length, sketch_epsilon, global_epsilon)
    self.assertEqual(conf.max_frequency, frequency)
    self.assertEqual(
        conf.name,
        truth)


if __name__ == '__main__':
  absltest.main()<|MERGE_RESOLUTION|>--- conflicted
+++ resolved
@@ -451,7 +451,6 @@
     for x, y in zip(estimated, expected):
       self.assertAlmostEqual(x, y)
 
-<<<<<<< HEAD
   def test_exp_bloom_filter_first_moment_exp_with_budget_split(self):
     conf = evaluation_configs._exp_bloom_filter_first_moment_exp(
         length=5, estimate_epsilon=0.5, estimate_delta=0.03,
@@ -460,7 +459,7 @@
         conf.name,
         'exp_bloom_filter-5_10-first_moment_exp-no_local_dp-global_dp_'
         f'0.5000000,0.0300000-gaussian_noise-budget_split-25')
-=======
+
   def test_exp_bloom_filter_first_moment_exp(self):
     conf = evaluation_configs._exp_bloom_filter_first_moment_exp(
         length=8, sketch_epsilon=1, estimate_epsilon=2,
@@ -501,7 +500,6 @@
     self.assertAlmostEqual(conf.estimator([bf])[0], 1.03, delta=1.03 * 0.1)
     voc_sketch = conf.estimator.meta_sketch_factory(1)
     self.assertLen(voc_sketch.stats, 4)
->>>>>>> ec4dcec7
 
   def test_get_estimator_configs_return_configs(self):
     expected_sketch_estimator_configs = [conf.name for conf in (
