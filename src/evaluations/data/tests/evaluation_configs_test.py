# Copyright 2020 The Private Cardinality Estimation Framework Authors
#
# Licensed under the Apache License, Version 2.0 (the "License");
# you may not use this file except in compliance with the License.
# You may obtain a copy of the License at
#
#      http://www.apache.org/licenses/LICENSE-2.0
#
# Unless required by applicable law or agreed to in writing, software
# distributed under the License is distributed on an "AS IS" BASIS,
# WITHOUT WARRANTIES OR CONDITIONS OF ANY KIND, either express or implied.
# See the License for the specific language governing permissions and
# limitations under the License.
"""Tests for wfa_cardinality_estimation_evaluation_framework.evaluations.data.evaluation_configs."""
import math
from unittest import mock
from absl.testing import absltest
from absl.testing import parameterized
import numpy as np

from wfa_cardinality_estimation_evaluation_framework.evaluations import configs
from wfa_cardinality_estimation_evaluation_framework.evaluations.data import evaluation_configs
from wfa_cardinality_estimation_evaluation_framework.evaluations.data.evaluation_configs import _stress_test_cardinality_global_dp
from wfa_cardinality_estimation_evaluation_framework.evaluations.data.evaluation_configs import _complete_test_with_selected_parameters
from wfa_cardinality_estimation_evaluation_framework.evaluations.data.evaluation_configs import GAUSSIAN_NOISE
from wfa_cardinality_estimation_evaluation_framework.evaluations.data.evaluation_configs import GLOBAL_DP_STR
from wfa_cardinality_estimation_evaluation_framework.evaluations.data.evaluation_configs import LOCAL_DP_STR
from wfa_cardinality_estimation_evaluation_framework.evaluations.data.evaluation_configs import NO_GLOBAL_DP_STR
from wfa_cardinality_estimation_evaluation_framework.evaluations.data.evaluation_configs import NO_LOCAL_DP_STR
from wfa_cardinality_estimation_evaluation_framework.simulations import set_generator


class EvaluationConfigTest(parameterized.TestCase):

  EVALUATION_CONFIGS_MODULE = (
      'wfa_cardinality_estimation_evaluation_framework.evaluations.data.'
      + 'evaluation_configs.')

  def test_smoke_test(self):
    configs = evaluation_configs._smoke_test(4)
    self.assertEqual(configs.name, 'smoke_test')
    self.assertEqual(configs.num_runs, 4)
    self.assertLen(configs.scenario_config_list, 5)

  def test_frequency_smoke_test(self):
    configs = evaluation_configs._frequency_smoke_test(4)
    self.assertEqual(configs.name, 'frequency_smoke_test')
    self.assertEqual(configs.num_runs, 4)
    self.assertLen(configs.scenario_config_list, 3)

  def test_complete_frequency_test_with_selected_parameters(self):
    configs = evaluation_configs._complete_frequency_test_with_selected_parameters(4)
    self.assertEqual(configs.name, 'complete_frequency_test_with_selected_parameters')
    self.assertEqual(configs.num_runs, 4)

  @mock.patch(EVALUATION_CONFIGS_MODULE + '_generate_freq_configs_scenario_1')
  @mock.patch(EVALUATION_CONFIGS_MODULE + '_generate_freq_configs_scenario_2')
  @mock.patch(EVALUATION_CONFIGS_MODULE + '_generate_freq_configs_scenario_3')
  def test_complete_frequency_test_with_selected_parameters_all_scenarios_used(
      self,
      scenario_config_1,
      scenario_config_2,
      scenario_config_3):
    """Test all the scenarios are concluded in the complete test."""
    _ = evaluation_configs._complete_frequency_test_with_selected_parameters(
        num_runs=1)
    self.assertTrue(scenario_config_1.called, 'Scenario 1 not included.')
    self.assertTrue(scenario_config_2.called, 'Scenario 2 not included.')
    self.assertTrue(scenario_config_3.called, 'Scenario 3 not included.')

  @parameterized.parameters(
      (2000, None, 'independent-universe_size:2000'),
      (2000, 0.2, 'remarketing-remarketing_size:400-universe_size:2000'),
  )
  def test_generate_configs_scenario_1_2_set_sizes_correct(
    self, universe_size, remarketing_rate, type_header
  ):
    conf_list = evaluation_configs._generate_configs_scenario_1_2(
        universe_size=universe_size,
        num_sets=3,
        small_set_size=50,
        large_set_size=100,
        remarketing_rate=remarketing_rate,
    )
    result = {}
    for conf in conf_list:
      gen = conf.set_generator_factory(np.random.RandomState(1))
      result[conf.name] = [len(set_ids) for set_ids in gen]

    expected = {
      f'{type_header}-small_set:50-large_set:100-'
      'set_type:1st_half_small_2nd_half_large': [50, 100, 100],
      f'{type_header}-small_set:50-large_set:100-'
      'set_type:1st_small_then_large': [50, 100, 100],
      f'{type_header}-small_set:50-large_set:100-'
      'set_type:all_large': [100, 100, 100],
      f'{type_header}-small_set:50-large_set:100-'
      'set_type:all_small': [50, 50, 50],
      f'{type_header}-small_set:50-large_set:100-'
      'set_type:small_then_last_large': [50, 50, 100],
      f'{type_header}-small_set:50-large_set:100-'
      'set_type:gradually_smaller': [100, 70, 57],
    }

    self.assertEqual(result, expected)

  @parameterized.parameters(
      (set_generator.USER_ACTIVITY_ASSOCIATION_INDEPENDENT),
      (set_generator.USER_ACTIVITY_ASSOCIATION_IDENTICAL),
  )
  def test_generate_configs_scenario_3_set_sizes_correct(self, activity):
    conf_list = evaluation_configs._generate_configs_scenario_3(
        universe_size=200,
        num_sets=3,
        small_set_size=50,
        large_set_size=100,
        user_activity_assciation=(activity)
    )

    result = {}
    for conf in conf_list:
      gen = conf.set_generator_factory(np.random.RandomState(1))
      result[conf.name] = [len(set_ids) for set_ids in gen]

    expected = {
        f'exponential_bow-user_activity_association:{activity}-'
        'universe_size:200-small_set:50-large_set:100-set_type:all_small': [
            48, 48, 48],
        f'exponential_bow-user_activity_association:{activity}-'
        'universe_size:200-small_set:50-large_set:100-set_type:all_large': [
            84, 84, 84],
        f'exponential_bow-user_activity_association:{activity}-'
        'universe_size:200-small_set:50-large_set:100-'
        'set_type:1st_small_then_large': [48, 84, 84],
        f'exponential_bow-user_activity_association:{activity}-'
        'universe_size:200-small_set:50-large_set:100-'
        'set_type:1st_half_small_2nd_half_large': [48, 84, 84],
        f'exponential_bow-user_activity_association:{activity}-'
        'universe_size:200-small_set:50-large_set:100-'
        'set_type:small_then_last_large': [48, 48, 84],
        f'exponential_bow-user_activity_association:{activity}-'
        'universe_size:200-small_set:50-large_set:100-'
        'set_type:gradually_smaller': [84, 66, 55]
    }

    self.assertEqual(result, expected)

  def test_generate_configs_scenario_4a_set_sizes_correct(self):
    conf_list = evaluation_configs._generate_configs_scenario_4a(
        universe_size=10,
        num_sets=3,
        small_set_size=2,
        large_set_size=8
    )

    result = {}
    for conf in conf_list:
      gen = conf.set_generator_factory(np.random.RandomState(1))
      result[conf.name] = [len(set_ids) for set_ids in gen]

    expected = {
        'fully_overlapped-universe_size:10-num_sets:3-set_sizes:2': [2, 2, 2],
        'fully_overlapped-universe_size:10-num_sets:3-set_sizes:8': [8, 8, 8]
    }

    self.assertEqual(result, expected)

  @parameterized.parameters(
      (100000, None, None, "geo_bloom_filter-100000_0.000020"
      "-first_moment_geo-no_local_dp-no_global_dp"),
      (250000, None, None, "geo_bloom_filter-250000_0.000008"
      "-first_moment_geo-no_local_dp-no_global_dp"),
      (250000, math.log(3), math.log(3), "geo_bloom_filter-"
      "250000_0.000008-first_moment_geo-no_local_dp-no_global_dp"),
      (250000, math.log(3), None, "geo_bloom_filter-"
      "250000_0.000008-first_moment_geo-no_local_dp-no_global_dp"),
      (250000, None, math.log(3), "geo_bloom_filter-250000_0.000008"
      "-first_moment_geo-no_local_dp-no_global_dp"),
  )
  def test_geo_bloom_filter_first_moment_geo(self,
      length, sketch_epsilon, estimate_epsilon, expected):
    conf = evaluation_configs._geo_bloom_filter_first_moment_geo(
        length, None, None)
    self.assertEqual(conf.name, expected)

  def test_generate_configs_scenario_4b_set_sizes_correct(self):
    conf_list = evaluation_configs._generate_configs_scenario_4b(
        universe_size=10,
        num_sets=3,
        small_set_size=2,
        large_set_size=8,
        order=set_generator.ORDER_REVERSED
    )

    result = {}
    for conf in conf_list:
      gen = conf.set_generator_factory(np.random.RandomState(1))
      result[conf.name] = [len(set_ids) for set_ids in gen]

    expected = {
        'subset-universe_size:10-order:reversed-num_large_sets:1-'
        'num_small_sets:2-large_set_size:8-small_set_size:2': [2, 2, 8],
        'subset-universe_size:10-order:reversed-num_large_sets:2-'
        'num_small_sets:1-large_set_size:8-small_set_size:2': [2, 8, 8]
    }

    self.assertEqual(result, expected)

  def test_generate_configs_scenario_5(self):
    conf_list = evaluation_configs._generate_configs_scenario_5(
        num_sets=3,
        small_set_size=2,
        large_set_size=8,
        order=set_generator.ORDER_ORIGINAL,
        shared_prop_list=[0.1]
    )

    result = {}
    for conf in conf_list:
      gen = conf.set_generator_factory(np.random.RandomState(1))
      result[conf.name] = [len(set_ids) for set_ids in gen]

    expected = {
        'sequentially_correlated-order:original-'
        'correlated_sets:all-shared_prop:0.1-'
        'set_type:1st_half_large_2nd_half_small-'
        'large_set_size:8-small_set_size:2': [8, 2, 2],
        'sequentially_correlated-order:original-'
        'correlated_sets:all-shared_prop:0.1-'
        'set_type:1st_half_small_2nd_half_large-'
        'large_set_size:8-small_set_size:2': [2, 8, 8],
        'sequentially_correlated-order:original-'
        'correlated_sets:all-shared_prop:0.1-'
        'set_type:1st_large_then_small-'
        'large_set_size:8-small_set_size:2': [8, 2, 2],
        'sequentially_correlated-order:original-'
        'correlated_sets:all-shared_prop:0.1-'
        'set_type:1st_small_then_large-'
        'large_set_size:8-small_set_size:2': [2, 8, 8],
        'sequentially_correlated-order:original-'
        'correlated_sets:all-shared_prop:0.1-'
        'set_type:all_large_except_middle_small-'
        'large_set_size:8-small_set_size:2': [8, 2, 8],
        'sequentially_correlated-order:original-'
        'correlated_sets:all-shared_prop:0.1-'
        'set_type:all_small_except_middle_large-'
        'large_set_size:8-small_set_size:2': [2, 8, 2],
        'sequentially_correlated-order:original-'
        'correlated_sets:all-shared_prop:0.1-'
        'set_type:large_then_last_small-'
        'large_set_size:8-small_set_size:2': [8, 8, 2],
        'sequentially_correlated-order:original-'
        'correlated_sets:all-shared_prop:0.1-'
        'set_type:repeated_small_large-'
        'large_set_size:8-small_set_size:2': [2, 8, 2],
        'sequentially_correlated-order:original-'
        'correlated_sets:all-shared_prop:0.1-'
        'set_type:small_then_last_large-'
        'large_set_size:8-small_set_size:2': [2, 2, 8],
        'sequentially_correlated-order:original-'
        'correlated_sets:one-shared_prop:0.1-'
        'set_type:1st_half_large_2nd_half_small-'
        'large_set_size:8-small_set_size:2': [8, 2, 2],
        'sequentially_correlated-order:original-'
        'correlated_sets:one-shared_prop:0.1-'
        'set_type:1st_half_small_2nd_half_large-'
        'large_set_size:8-small_set_size:2': [2, 8, 8],
        'sequentially_correlated-order:original-'
        'correlated_sets:one-shared_prop:0.1-'
        'set_type:1st_large_then_small-'
        'large_set_size:8-small_set_size:2': [8, 2, 2],
        'sequentially_correlated-order:original-'
        'correlated_sets:one-shared_prop:0.1-'
        'set_type:1st_small_then_large-'
        'large_set_size:8-small_set_size:2': [2, 8, 8],
        'sequentially_correlated-order:original-'
        'correlated_sets:one-shared_prop:0.1-'
        'set_type:all_large_except_middle_small-'
        'large_set_size:8-small_set_size:2': [8, 2, 8],
        'sequentially_correlated-order:original-'
        'correlated_sets:one-shared_prop:0.1-'
        'set_type:all_small_except_middle_large-'
        'large_set_size:8-small_set_size:2': [2, 8, 2],
        'sequentially_correlated-order:original-'
        'correlated_sets:one-shared_prop:0.1-'
        'set_type:large_then_last_small-'
        'large_set_size:8-small_set_size:2': [8, 8, 2],
        'sequentially_correlated-order:original-'
        'correlated_sets:one-shared_prop:0.1-'
        'set_type:repeated_small_large-'
        'large_set_size:8-small_set_size:2': [2, 8, 2],
        'sequentially_correlated-order:original-'
        'correlated_sets:one-shared_prop:0.1-'
        'set_type:small_then_last_large-'
        'large_set_size:8-small_set_size:2': [2, 2, 8],
        'sequentially_correlated-order:original-'
        'correlated_sets:all-shared_prop:0.1-'
        'set_type:all_large-'
        'large_set_size:8-small_set_size:2': [8, 8, 8],
        'sequentially_correlated-order:original-'
        'correlated_sets:all-shared_prop:0.1-'
        'set_type:all_small-'
        'large_set_size:8-small_set_size:2': [2, 2, 2],
        'sequentially_correlated-order:original-'
        'correlated_sets:all-shared_prop:0.1-'
        'set_type:gradually_smaller-'
        'large_set_size:8-small_set_size:2': [8, 5, 4],
        'sequentially_correlated-order:original-'
        'correlated_sets:one-shared_prop:0.1-'
        'set_type:all_large-'
        'large_set_size:8-small_set_size:2': [8, 8, 8],
        'sequentially_correlated-order:original-'
        'correlated_sets:one-shared_prop:0.1-'
        'set_type:all_small-'
        'large_set_size:8-small_set_size:2': [2, 2, 2],
        'sequentially_correlated-order:original-'
        'correlated_sets:one-shared_prop:0.1-'
        'set_type:gradually_smaller-'
        'large_set_size:8-small_set_size:2': [8, 5, 4],
    }

    self.assertEqual(result, expected)

  @mock.patch(EVALUATION_CONFIGS_MODULE + '_generate_configs_scenario_1_2')
  @mock.patch(EVALUATION_CONFIGS_MODULE + '_generate_configs_scenario_3')
  @mock.patch(EVALUATION_CONFIGS_MODULE + '_generate_configs_scenario_4a')
  @mock.patch(EVALUATION_CONFIGS_MODULE + '_generate_configs_scenario_4b')
  @mock.patch(EVALUATION_CONFIGS_MODULE + '_generate_configs_scenario_5')
  def test_complete_test_with_selected_parameters_all_scenario_used(
      self,
      scenario_config_1_2,
      scenario_config_3,
      scenario_config_4a,
      scenario_config_4b,
      scenario_config_5):
    """Test all the scenarios are concluded in the complete test."""
    _ = _complete_test_with_selected_parameters(num_runs=1)
    self.assertTrue(scenario_config_1_2.called, 'Scenario 1/2 not included.')
    self.assertTrue(scenario_config_3.called, 'Scenario 3 not included.')
    self.assertTrue(scenario_config_4a.called, 'Scenario 4a not included.')
    self.assertTrue(scenario_config_4b.called, 'Scenario 4b not included.')
    self.assertTrue(scenario_config_5.called, 'Scenario 5 not included.')

  def test_complete_test_with_selected_parameters_contains_scenario_configs(
      self):
    eval_configs = _complete_test_with_selected_parameters(num_runs=1)
    for scenario_config in eval_configs.scenario_config_list:
      self.assertIsInstance(scenario_config, configs.ScenarioConfig)

  def test_cardinality_global_dp_stress_test(self):
    eval_configs = _stress_test_cardinality_global_dp(
        universe_size=None, num_runs=1)
    for scenario_config in eval_configs.scenario_config_list:
      self.assertIsInstance(scenario_config, configs.ScenarioConfig)
      gen = scenario_config.set_generator_factory(np.random.RandomState(0))
      reach = float(scenario_config.name.split('-')[1].lstrip('reach:'))
      set_ids_list = [set_ids for set_ids in gen]
      self.assertLen(set_ids_list, 1)
      self.assertLen(set_ids_list[0], reach)

  @parameterized.parameters(
      (LOCAL_DP_STR, None, NO_LOCAL_DP_STR),
      (GLOBAL_DP_STR, None, NO_GLOBAL_DP_STR),
      (LOCAL_DP_STR, math.log(3), LOCAL_DP_STR + '_1.0986'),
      (GLOBAL_DP_STR, math.log(3), GLOBAL_DP_STR + '_1.0986'),
      (LOCAL_DP_STR, '1.09861', LOCAL_DP_STR + '_1.0986'),
      (GLOBAL_DP_STR, '1.09861', GLOBAL_DP_STR + '_1.0986'),
      (LOCAL_DP_STR, 0, LOCAL_DP_STR + '_0.0000'),
      (GLOBAL_DP_STR, 0, GLOBAL_DP_STR + '_0.0000'),
  )
  def test_format_epsilon_correct(self, dp_type, epsilon, expected):
    self.assertEqual(evaluation_configs._format_epsilon(dp_type, epsilon),
                     expected)

  @parameterized.parameters(
      (LOCAL_DP_STR, None, None, None, None, NO_LOCAL_DP_STR),
      (GLOBAL_DP_STR, None, None, None, None, NO_GLOBAL_DP_STR),
      (LOCAL_DP_STR, math.log(3), None, None, None,
       LOCAL_DP_STR + '_1.0986,0.0000'),
      (GLOBAL_DP_STR, math.log(3), 0.1, None, None,
       GLOBAL_DP_STR + '_1.0986,0.1000'),
      (LOCAL_DP_STR, 1.09, 0.01, 3, None,
       LOCAL_DP_STR + '_1.0900,0.0100-budget_split-3'),
      (GLOBAL_DP_STR, 3.055, 0.001, 5, GAUSSIAN_NOISE,
       GLOBAL_DP_STR + '_3.0550,0.0010-' + GAUSSIAN_NOISE + '-budget_split-5'),
  )
  def test_format_privacy_parameters_correct(
    self, dp_type, epsilon, delta, num_queries, noise_type, expected):
    self.assertEqual(evaluation_configs._format_privacy_parameters(
      dp_type, epsilon=epsilon, delta=delta, num_queries=num_queries,
      noise_type=noise_type, decimals=4),
    expected)

  def test_construct_sketch_estimator_config_name_cardinality_estimator(self):
    name = evaluation_configs.construct_sketch_estimator_config_name(
        sketch_name='vector_of_counts',
        sketch_config='4096',
        estimator_name='sequential',
        sketch_epsilon=None,
        estimate_epsilon=1,
    )
    expected = (
        'vector_of_counts-4096-sequential'
        f'-{NO_LOCAL_DP_STR}'
        f'-{GLOBAL_DP_STR}_1.0000')
    self.assertEqual(name, expected)

  def test_construct_sketch_estimator_config_name_frequency_estimator(self):
    name = evaluation_configs.construct_sketch_estimator_config_name(
        sketch_name='exact_set',
        sketch_config='1000',
        estimator_name='lossless',
        max_frequency=5,
    )
    expected = (
        'exact_set-1000-lossless'
        f'-{NO_LOCAL_DP_STR}'
        f'-{NO_GLOBAL_DP_STR}'
        '-5')
    self.assertEqual(name, expected)

  @parameterized.parameters(
      ('vector-of_counts', '4096', 'sequential'),
      ('vector_of_counts', '4096-0', 'sequential'),
      ('vector_of_counts', '4096', 'pairwise-sequential')
  )
  def test_construct_sketch_estimator_config_raise_invalid_input(
      self, sketch_name, sketch_config, estimator_name):
    with self.assertRaises(AssertionError):
      evaluation_configs.construct_sketch_estimator_config_name(
          sketch_name, sketch_config, estimator_name)

  def test_independent_set_estimator_estimate_correct(self):
    """Test if the independent set estimator's reach estimate is correct."""
    sketch_estimator_config = evaluation_configs._independent_set_estimator()
    sketches = []
    reach = 1000
    for _ in range(2):
      sketch = sketch_estimator_config.sketch_factory(1)
      sketch.add_ids(list(range(reach)))
      sketches.append(sketch)
    estimated = sketch_estimator_config.estimator(sketches)

    # Calculate the true reach.
    reach_rate = reach / evaluation_configs.UNIVERSE_SIZE_VALUE
    expected = [
        (1 - (1 - reach_rate)**2),  # Reach percent of freq >= 1.
        reach_rate**2,  # Reach percent of freq >= 2.
    ]
    expected = [x * evaluation_configs.UNIVERSE_SIZE_VALUE for x in expected]
    for x, y in zip(estimated, expected):
      self.assertAlmostEqual(x, y)

<<<<<<< HEAD
  def test_exp_bloom_filter_first_moment_exp_with_budget_split(self):
    conf = evaluation_configs._exp_bloom_filter_first_moment_exp(
        length=5, estimate_epsilon=0.5, estimate_delta=0.03,
        noise_type=GAUSSIAN_NOISE, num_estimate_queries=25)
    self.assertEqual(
        conf.name,
        'exp_bloom_filter-5_10-first_moment_exp-no_local_dp-global_dp_'
        f'0.5000000,0.0300000-gaussian_noise-budget_split-25')
=======
  def test_exp_bloom_filter_first_moment_exp(self):
    conf = evaluation_configs._exp_bloom_filter_first_moment_exp(
        length=8, sketch_epsilon=1, estimate_epsilon=2,
        epsilon_decimals=2)
    self.assertEqual(
        conf.name,
        'exp_bloom_filter-8_10-first_moment_exp-local_dp_1.00'
        '-global_dp_2.00')

  def test_meta_voc_for_exp_adbf(self):
    conf = evaluation_configs._meta_voc_for_exp_adbf(
        adbf_length=16,
        adbf_decay_rate=2,
        voc_length=4,
        sketch_epsilon=1)
    self.assertEqual(
        conf.name,
        'exp_bloom_filter-16_2-meta_voc_4-local_dp_1.0000-no_global_dp',
        'Config name is not correct.')
    exp_adbf = conf.sketch_factory(1)
    self.assertLen(exp_adbf.sketch, 16)
    self.assertEqual(conf.estimator.adbf_estimator._method, 'exp')
    voc_sketch = conf.estimator.meta_sketch_factory(1)
    self.assertLen(voc_sketch.stats, 4)

  def test_meta_voc_for_bf(self):
    conf = evaluation_configs._meta_voc_for_bf(
        bf_length=16,
        voc_length=4,
        sketch_epsilon=1)
    self.assertEqual(
        conf.name,
        'bloom_filter-16-meta_voc_4-local_dp_1.0000-no_global_dp',
        'Config name is not correct.')
    bf = conf.sketch_factory(1)
    self.assertLen(bf.sketch, 16)
    bf.add(1)
    self.assertAlmostEqual(conf.estimator([bf])[0], 1.03, delta=1.03 * 0.1)
    voc_sketch = conf.estimator.meta_sketch_factory(1)
    self.assertLen(voc_sketch.stats, 4)
>>>>>>> ec4dcec7

  def test_get_estimator_configs_return_configs(self):
    expected_sketch_estimator_configs = [conf.name for conf in (
        evaluation_configs._generate_cardinality_estimator_configs())]
    sketch_estimator_configs = evaluation_configs.get_estimator_configs(
        expected_sketch_estimator_configs, 1)
    self.assertLen(sketch_estimator_configs,
                   len(expected_sketch_estimator_configs))
    for conf in sketch_estimator_configs:
      self.assertIn(conf.name, expected_sketch_estimator_configs)

  def test_stratiefied_sketch_vector_of_counts(self):
    conf = evaluation_configs._stratiefied_sketch_vector_of_counts(
        max_frequency=3,
        clip=True,
        length=1024,
        sketch_epsilon=math.log(3))
    self.assertEqual(conf.max_frequency, 3)
    self.assertEqual(
        conf.name,
        'stratified_sketch_vector_of_counts-1024-sequential_clip'
        '-local_dp_1.0986-no_global_dp-3')

  def test_exp_same_key_aggregator(self):
    conf = evaluation_configs._exp_same_key_aggregator(
        max_frequency=3, length=1e2, global_epsilon=1)
    self.assertEqual(conf.max_frequency, 3)
    self.assertEqual(
        conf.name,
        'exp_same_key_aggregator-100_10-standardized_histogram'
        '-no_local_dp-global_dp_1.0000-3')

  def test_stratiefied_sketch_exp_adbf(self):
    conf = evaluation_configs._stratiefied_sketch_exponential_adbf(
        max_frequency=3, length=100, sketch_epsilon=1, global_epsilon=1,
        sketch_operator_type='expectation')
    self.assertEqual(conf.max_frequency, 3)
    self.assertEqual(
        conf.name,
        'stratified_sketch_exp_adbf-100_10'
        '-first_moment_estimator_exp_expectation'
        '-local_dp_1.0000-global_dp_1.0000-3')

  def test_stratiefied_sketch_exp_adbf_sketch_operator(self):
    for sketch_operator_type in (evaluation_configs.SKETCH_OPERATOR_EXPECTATION,
                                 evaluation_configs.SKETCH_OPERATOR_BAYESIAN):
      conf = evaluation_configs._stratiefied_sketch_exponential_adbf(
          max_frequency=3, length=100, sketch_epsilon=1, global_epsilon=1,
          sketch_operator_type=sketch_operator_type)
      self.assertIn(sketch_operator_type, conf.name)

    with self.assertRaises(ValueError):
      _ = evaluation_configs._stratiefied_sketch_exponential_adbf(
          max_frequency=3, length=100, sketch_epsilon=1, global_epsilon=1,
          sketch_operator_type='other_type')

  @parameterized.parameters(
      (3, 100, 1, 1, 'stratified_sketch_geo_adbf-'
      '100_0.020000-first_moment_estimator_geo_expectation-local_dp_1.0000-'
      'global_dp_1.0000-3'),
      (3, 4000, 1, None, 'stratified_sketch_geo_adbf-'
      '4000_0.000500-first_moment_estimator_geo_expectation-local_dp_1.0000-'
      'no_global_dp-3'),
  )
  def test_stratiefied_sketch_geo_adbf(
    self, frequency, length, sketch_epsilon, global_epsilon, truth):
    conf = evaluation_configs._stratiefied_sketch_geo_adbf(
        frequency, length, sketch_epsilon, global_epsilon)
    self.assertEqual(conf.max_frequency, frequency)
    self.assertEqual(
        conf.name,
        truth)


if __name__ == '__main__':
  absltest.main()<|MERGE_RESOLUTION|>--- conflicted
+++ resolved
@@ -376,19 +376,19 @@
       (LOCAL_DP_STR, None, None, None, None, NO_LOCAL_DP_STR),
       (GLOBAL_DP_STR, None, None, None, None, NO_GLOBAL_DP_STR),
       (LOCAL_DP_STR, math.log(3), None, None, None,
-       LOCAL_DP_STR + '_1.0986,0.0000'),
+       LOCAL_DP_STR + '_1.099,0.0000'),
       (GLOBAL_DP_STR, math.log(3), 0.1, None, None,
-       GLOBAL_DP_STR + '_1.0986,0.1000'),
+       GLOBAL_DP_STR + '_1.099,0.1000'),
       (LOCAL_DP_STR, 1.09, 0.01, 3, None,
-       LOCAL_DP_STR + '_1.0900,0.0100-budget_split-3'),
+       LOCAL_DP_STR + '_1.090,0.0100-budget_split-3'),
       (GLOBAL_DP_STR, 3.055, 0.001, 5, GAUSSIAN_NOISE,
-       GLOBAL_DP_STR + '_3.0550,0.0010-' + GAUSSIAN_NOISE + '-budget_split-5'),
+       GLOBAL_DP_STR + '_3.055,0.0010-' + GAUSSIAN_NOISE + '-budget_split-5'),
   )
   def test_format_privacy_parameters_correct(
     self, dp_type, epsilon, delta, num_queries, noise_type, expected):
     self.assertEqual(evaluation_configs._format_privacy_parameters(
       dp_type, epsilon=epsilon, delta=delta, num_queries=num_queries,
-      noise_type=noise_type, decimals=4),
+      noise_type=noise_type, epsilon_decimals=3, delta_decimals=4),
     expected)
 
   def test_construct_sketch_estimator_config_name_cardinality_estimator(self):
@@ -451,7 +451,6 @@
     for x, y in zip(estimated, expected):
       self.assertAlmostEqual(x, y)
 
-<<<<<<< HEAD
   def test_exp_bloom_filter_first_moment_exp_with_budget_split(self):
     conf = evaluation_configs._exp_bloom_filter_first_moment_exp(
         length=5, estimate_epsilon=0.5, estimate_delta=0.03,
@@ -459,8 +458,8 @@
     self.assertEqual(
         conf.name,
         'exp_bloom_filter-5_10-first_moment_exp-no_local_dp-global_dp_'
-        f'0.5000000,0.0300000-gaussian_noise-budget_split-25')
-=======
+        f'0.5000,0.0300000-gaussian_noise-budget_split-25')
+
   def test_exp_bloom_filter_first_moment_exp(self):
     conf = evaluation_configs._exp_bloom_filter_first_moment_exp(
         length=8, sketch_epsilon=1, estimate_epsilon=2,
@@ -501,7 +500,6 @@
     self.assertAlmostEqual(conf.estimator([bf])[0], 1.03, delta=1.03 * 0.1)
     voc_sketch = conf.estimator.meta_sketch_factory(1)
     self.assertLen(voc_sketch.stats, 4)
->>>>>>> ec4dcec7
 
   def test_get_estimator_configs_return_configs(self):
     expected_sketch_estimator_configs = [conf.name for conf in (
