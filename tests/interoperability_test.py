--- conflicted
+++ resolved
@@ -85,19 +85,14 @@
             self.sketch_size, self.num_bloom_filter_hashes),
         estimator=UnionEstimator())
 
-<<<<<<< HEAD
-    estimator_config_geometric_bloom_filter = EstimatorConfig(
+    estimator_config_geometric_bloom_filter = SketchEstimatorConfig(
+        name='geo_bloom_filter-first_moment_geo',
         sketch_factory=GeometricBloomFilter.get_sketch_factory(
             self.sketch_size, self.geometic_bloom_filter_probability),
-        estimator=FirstMomentEstimator(method='geo'),
-        sketch_noiser=None,
-        estimate_noiser=None)
-
-    estimator_config_logarithmic_bloom_filter = EstimatorConfig(
-=======
+        estimator=FirstMomentEstimator(method='geo'))
+
     estimator_config_logarithmic_bloom_filter = SketchEstimatorConfig(
         name='log_bloom_filter-first_moment_log',
->>>>>>> f62198f8
         sketch_factory=LogarithmicBloomFilter.get_sketch_factory(
             self.sketch_size),
         estimator=FirstMomentEstimator(method='log'))
@@ -129,23 +124,13 @@
         estimator_config_bloom_filter,
         estimator_config_logarithmic_bloom_filter,
         estimator_config_exponential_bloom_filter,
+        estimator_config_geometric_bloom_filter,
         estimator_config_voc,
         estimator_config_hll,
     ]
 
     self.name_to_non_noised_estimator_config = {
-<<<<<<< HEAD
-        'exact_set': estimator_config_exact,
-        'cascading_legions': estimator_config_cascading_legions,
-        'bloom_filter': estimator_config_bloom_filter,
-        'geometric_bloom_filter': estimator_config_geometric_bloom_filter,
-        'logarithmic_bloom_filter': estimator_config_logarithmic_bloom_filter,
-        'exponential_bloom_filter': estimator_config_exponential_bloom_filter,
-        'vector_of_counts': estimator_config_voc,
-        'hll': estimator_config_hll,
-=======
         config.name: config for config in config_list
->>>>>>> f62198f8
     }
 
     # noised estimators
@@ -161,6 +146,16 @@
         sketch_factory=BloomFilter.get_sketch_factory(
             self.sketch_size, self.num_bloom_filter_hashes),
         estimator=UnionEstimator(),
+        sketch_noiser=BlipNoiser(self.noiser_epsilon, self.noise_random_state))
+
+    noised_estimator_config_geometric_bloom_filter = SketchEstimatorConfig(
+        name='geo_bloom_filter-first_moment_geo',
+        sketch_factory=GeometricBloomFilter.get_sketch_factory(
+            self.sketch_size, self.geometic_bloom_filter_probability),
+        estimator=FirstMomentEstimator(
+            method='geo',
+            denoiser=SurrealDenoiser(
+                probability=self.noiser_flip_probability)),
         sketch_noiser=BlipNoiser(self.noiser_epsilon, self.noise_random_state))
 
     noised_estimator_config_logarithmic_bloom_filter = SketchEstimatorConfig(
@@ -201,6 +196,7 @@
         noised_estimator_config_bloom_filter,
         noised_estimator_config_logarithmic_bloom_filter,
         noised_estimator_config_exponential_bloom_filter,
+        noised_estimator_config_geometric_bloom_filter,
         noised_estimator_config_voc,
     ]
 
