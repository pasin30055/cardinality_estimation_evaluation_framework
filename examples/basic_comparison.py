# Copyright 2020 The Private Cardinality Estimation Framework Authors
#
# Licensed under the Apache License, Version 2.0 (the "License");
# you may not use this file except in compliance with the License.
# You may obtain a copy of the License at
#
#      http://www.apache.org/licenses/LICENSE-2.0
#
# Unless required by applicable law or agreed to in writing, software
# distributed under the License is distributed on an "AS IS" BASIS,
# WITHOUT WARRANTIES OR CONDITIONS OF ANY KIND, either express or implied.
# See the License for the specific language governing permissions and
# limitations under the License.
"""Generates example sets and estimates cardinality multiple ways, summarizes."""
from absl import app
from absl import flags
import numpy as np

from wfa_cardinality_estimation_evaluation_framework.estimators.bloom_filters import BloomFilter
from wfa_cardinality_estimation_evaluation_framework.estimators.bloom_filters import ExponentialBloomFilter
from wfa_cardinality_estimation_evaluation_framework.estimators.bloom_filters import FirstMomentEstimator
from wfa_cardinality_estimation_evaluation_framework.estimators.bloom_filters import GeometricBloomFilter
from wfa_cardinality_estimation_evaluation_framework.estimators.bloom_filters import LogarithmicBloomFilter
from wfa_cardinality_estimation_evaluation_framework.estimators.bloom_filters import UnionEstimator
from wfa_cardinality_estimation_evaluation_framework.estimators.cascading_legions import CascadingLegions
from wfa_cardinality_estimation_evaluation_framework.estimators.cascading_legions import Estimator
from wfa_cardinality_estimation_evaluation_framework.estimators.exact_set import ExactSet
from wfa_cardinality_estimation_evaluation_framework.estimators.exact_set import LosslessEstimator
from wfa_cardinality_estimation_evaluation_framework.estimators.hyper_log_log import HllCardinality
from wfa_cardinality_estimation_evaluation_framework.estimators.hyper_log_log import HyperLogLogPlusPlus
from wfa_cardinality_estimation_evaluation_framework.estimators.vector_of_counts import SequentialEstimator
from wfa_cardinality_estimation_evaluation_framework.estimators.vector_of_counts import VectorOfCounts
from wfa_cardinality_estimation_evaluation_framework.simulations import set_generator
from wfa_cardinality_estimation_evaluation_framework.simulations.simulator import Simulator
from wfa_cardinality_estimation_evaluation_framework.simulations.simulator import SketchEstimatorConfig

FLAGS = flags.FLAGS

flags.DEFINE_integer('universe_size', 1000000,
                     'The number of unique possible user-ids')
flags.DEFINE_integer(
    'number_of_sets', 10,
    'The number of sets to depulicate across, AKA the number of publishers')
flags.DEFINE_integer('number_of_trials', 10,
                     'The number of times to run the experiment')
flags.DEFINE_integer('set_size', 1000, 'The size of all generated sets')
flags.DEFINE_integer('sketch_size', 8192, 'The size of sketches')
flags.DEFINE_integer('exponential_bloom_filter_decay_rate', 10,
                     'The decay rate in exponential bloom filter')
flags.DEFINE_integer('num_bloom_filter_hashes', 3,
                     'The number of hashes for the bloom filter to use')
flags.DEFINE_float('geometric_bloom_filter_probability', 0.0015,
                     'probability of geometric distribution')

def main(argv):
  if len(argv) > 1:
    raise app.UsageError('Too many command-line arguments.')

  estimator_config_cascading_legions = SketchEstimatorConfig(
      name='cascading-legions',
      sketch_factory=CascadingLegions.get_sketch_factory(
          FLAGS.sketch_size, FLAGS.sketch_size),
      estimator=Estimator())

  estimator_config_bloom_filter = SketchEstimatorConfig(
      name='bloom_filter-union_estimator',
      sketch_factory=BloomFilter.get_sketch_factory(
          FLAGS.sketch_size, FLAGS.num_bloom_filter_hashes),
      estimator=UnionEstimator())

<<<<<<< HEAD
  estimator_config_geometric_bloom_filter = EstimatorConfig(
      sketch_factory=GeometricBloomFilter.get_sketch_factory(
          FLAGS.sketch_size, FLAGS.geometric_bloom_filter_probability),
      estimator=FirstMomentEstimator(method='geo'),
      sketch_noiser=None,
      estimate_noiser=None)

  estimator_config_logarithmic_bloom_filter = EstimatorConfig(
=======
  estimator_config_logarithmic_bloom_filter = SketchEstimatorConfig(
      name='log_bloom_filter-first_moment_log',
>>>>>>> f62198f8
      sketch_factory=LogarithmicBloomFilter.get_sketch_factory(
          FLAGS.sketch_size),
      estimator=FirstMomentEstimator(method='log'))

  estimator_config_exponential_bloom_filter = SketchEstimatorConfig(
      name='exp_bloom_filter-first_moment_exp',
      sketch_factory=ExponentialBloomFilter.get_sketch_factory(
          FLAGS.sketch_size, FLAGS.exponential_bloom_filter_decay_rate),
      estimator=FirstMomentEstimator(method='exp'))

  estimator_config_voc = SketchEstimatorConfig(
      name='vector_of_counts-sequential',
      sketch_factory=VectorOfCounts.get_sketch_factory(FLAGS.sketch_size),
      estimator=SequentialEstimator())

  estimator_config_hll = SketchEstimatorConfig(
      name='hll++',
      sketch_factory=HyperLogLogPlusPlus.get_sketch_factory(FLAGS.sketch_size),
      estimator=HllCardinality())

  estimator_config_exact = SketchEstimatorConfig(
      name='exact_set-lossless',
      sketch_factory=ExactSet.get_sketch_factory(),
      estimator=LosslessEstimator())

  estimator_config_list = [
      estimator_config_bloom_filter,
      estimator_config_logarithmic_bloom_filter,
      estimator_config_exponential_bloom_filter,
      estimator_config_cascading_legions,
      estimator_config_exact,
      estimator_config_hll,
      estimator_config_voc,
  ]

  name_to_estimator_config = {
      'bloom_filter': estimator_config_bloom_filter,
      'geometric_bloom_filter': estimator_config_geometric_bloom_filter,
      'logarithmic_bloom_filter': estimator_config_logarithmic_bloom_filter,
      'exponential_bloom_filter': estimator_config_exponential_bloom_filter,
      'cascading_legions': estimator_config_cascading_legions,
      'exact_set': estimator_config_exact,
      'hll++': estimator_config_hll,
      'vector_of_counts': estimator_config_voc,
  }
  set_generator_factory = (
      set_generator.IndependentSetGenerator.
      get_generator_factory_with_num_and_size(
          universe_size=FLAGS.universe_size,
          num_sets=FLAGS.number_of_sets,
          set_size=FLAGS.set_size))

  for estimator_method_config in estimator_config_list:
    print(f'Calculations for {estimator_method_config.name}')
    set_rs = np.random.RandomState(1)
    sketch_rs = np.random.RandomState(1)
    simulator = Simulator(
        num_runs=FLAGS.number_of_trials,
        set_generator_factory=set_generator_factory,
        sketch_estimator_config=estimator_method_config,
        set_random_state=set_rs,
        sketch_random_state=sketch_rs)

    _, agg_data = simulator.run_all_and_aggregate()
    print(f'Aggregate Statistics for {estimator_method_config.name}')
    print(agg_data)


if __name__ == '__main__':
  app.run(main)<|MERGE_RESOLUTION|>--- conflicted
+++ resolved
@@ -68,19 +68,14 @@
           FLAGS.sketch_size, FLAGS.num_bloom_filter_hashes),
       estimator=UnionEstimator())
 
-<<<<<<< HEAD
-  estimator_config_geometric_bloom_filter = EstimatorConfig(
+  estimator_config_geometric_bloom_filter = SketchEstimatorConfig(
+      name='geo_bloom_filter-first_moment_geo',
       sketch_factory=GeometricBloomFilter.get_sketch_factory(
           FLAGS.sketch_size, FLAGS.geometric_bloom_filter_probability),
-      estimator=FirstMomentEstimator(method='geo'),
-      sketch_noiser=None,
-      estimate_noiser=None)
+      estimator=FirstMomentEstimator(method='geo'))
 
-  estimator_config_logarithmic_bloom_filter = EstimatorConfig(
-=======
   estimator_config_logarithmic_bloom_filter = SketchEstimatorConfig(
       name='log_bloom_filter-first_moment_log',
->>>>>>> f62198f8
       sketch_factory=LogarithmicBloomFilter.get_sketch_factory(
           FLAGS.sketch_size),
       estimator=FirstMomentEstimator(method='log'))
